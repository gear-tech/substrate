--- conflicted
+++ resolved
@@ -18,11 +18,7 @@
 codec = { package = "parity-scale-codec", version = "3.0.0", features = [
     "derive",
 ] }
-<<<<<<< HEAD
-futures = { version = "0.3.19", features = ["thread-pool"] }
-=======
 futures = { version = "0.3.21", features = ["thread-pool"] }
->>>>>>> 6f411cdb
 log = "0.4.8"
 sp-core = { path = "../../core", version = "6.0.0"}
 sp-inherents = { version = "4.0.0-dev", path = "../../inherents" }
@@ -34,11 +30,7 @@
 thiserror = "1.0.30"
 
 [dev-dependencies]
-<<<<<<< HEAD
-futures = "0.3.19"
-=======
 futures = "0.3.21"
->>>>>>> 6f411cdb
 sp-test-primitives = { version = "2.0.0", path = "../../test-primitives" }
 
 [features]
