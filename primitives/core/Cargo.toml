--- conflicted
+++ resolved
@@ -50,11 +50,7 @@
 schnorrkel = { version = "0.9.1", features = ["preaudit_deprecated", "u64_backend"], default-features = false }
 merlin = { version = "2.0", default-features = false }
 secp256k1 = { version = "0.24.0", default-features = false, features = ["recovery", "alloc"], optional = true }
-<<<<<<< HEAD
-ss58-registry = { version = "1.34.0", default-features = false }
 sp-allocator = { version = "4.1.0-dev", path = "../allocator", default-features = false }
-=======
->>>>>>> 5e49f6e4
 sp-core-hashing = { version = "5.0.0", path = "./hashing", default-features = false, optional = true }
 sp-runtime-interface = { version = "7.0.0", default-features = false, path = "../runtime-interface" }
 # bls crypto
@@ -94,12 +90,8 @@
 	"hash256-std-hasher/std",
 	"hash-db/std",
 	"sp-std/std",
-<<<<<<< HEAD
 	"sp-allocator/std",
-	"serde",
-=======
 	"serde/std",
->>>>>>> 5e49f6e4
 	"blake2/std",
 	"array-bytes",
 	"ed25519-zebra/std",
