--- conflicted
+++ resolved
@@ -41,11 +41,7 @@
 sp-storage = { version = "6.0.0", default-features = false, path = "../storage" }
 sp-externalities = { version = "0.12.0", optional = true, path = "../externalities" }
 parity-util-mem = { version = "0.11.0", default-features = false, features = ["primitive-types"] }
-<<<<<<< HEAD
-futures = { version = "0.3.19", optional = true }
-=======
 futures = { version = "0.3.21", optional = true }
->>>>>>> 6f411cdb
 dyn-clonable = { version = "0.9.0", optional = true }
 thiserror = { version = "1.0.30", optional = true }
 bitflags = "1.3"
