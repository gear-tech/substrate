--- conflicted
+++ resolved
@@ -112,13 +112,8 @@
 		Self { ref_time: 0, proof_size }
 	}
 
-<<<<<<< HEAD
-	/// Construct [`Weight`] with weight components, namely reference time and storage size weights.
-	pub const fn from_components(ref_time: u64, proof_size: u64) -> Self {
-=======
 	/// Construct [`Weight`] from weight parts, namely reference time and proof size weights.
 	pub const fn from_parts(ref_time: u64, proof_size: u64) -> Self {
->>>>>>> b324e511
 		Self { ref_time, proof_size }
 	}
 
@@ -450,8 +445,6 @@
 			ref_time: self.ref_time - other.ref_time,
 			proof_size: self.proof_size - other.proof_size,
 		};
-<<<<<<< HEAD
-=======
 	}
 }
 
@@ -465,6 +458,5 @@
 		assert!(!Weight::from_parts(1, 0).is_zero());
 		assert!(!Weight::from_parts(0, 1).is_zero());
 		assert!(!Weight::MAX.is_zero());
->>>>>>> b324e511
 	}
 }