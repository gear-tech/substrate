[package]
name = "sp-blockchain"
version = "4.0.0-dev"
authors = ["Parity Technologies <admin@parity.io>"]
edition = "2021"
license = "Apache-2.0"
homepage = "https://substrate.io"
repository = "https://github.com/paritytech/substrate/"
description = "Substrate blockchain traits and primitives."
documentation = "https://docs.rs/sp-blockchain"
readme = "README.md"

[package.metadata.docs.rs]
targets = ["x86_64-unknown-linux-gnu"]

[dependencies]
log = "0.4.11"
<<<<<<< HEAD
lru = "0.7.0"
parking_lot = "0.12.0"
thiserror = "1.0.30"
futures = "0.3.19"
=======
lru = "0.7.3"
parking_lot = "0.12.0"
thiserror = "1.0.30"
futures = "0.3.21"
>>>>>>> 6f411cdb
codec = { package = "parity-scale-codec", version = "3.0.0", default-features = false, features = ["derive"] }
sp-consensus = { version = "0.10.0-dev", path = "../consensus/common" }
sp-runtime = { version = "6.0.0", path = "../runtime" }
sp-state-machine = { version = "0.12.0", path = "../state-machine" }
sp-database = { version = "4.0.0-dev", path = "../database" }
sp-api = { version = "4.0.0-dev", path = "../api" }<|MERGE_RESOLUTION|>--- conflicted
+++ resolved
@@ -15,17 +15,10 @@
 
 [dependencies]
 log = "0.4.11"
-<<<<<<< HEAD
-lru = "0.7.0"
-parking_lot = "0.12.0"
-thiserror = "1.0.30"
-futures = "0.3.19"
-=======
 lru = "0.7.3"
 parking_lot = "0.12.0"
 thiserror = "1.0.30"
 futures = "0.3.21"
->>>>>>> 6f411cdb
 codec = { package = "parity-scale-codec", version = "3.0.0", default-features = false, features = ["derive"] }
 sp-consensus = { version = "0.10.0-dev", path = "../consensus/common" }
 sp-runtime = { version = "6.0.0", path = "../runtime" }
