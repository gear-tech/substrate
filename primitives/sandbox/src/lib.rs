// This file is part of Substrate.

// Copyright (C) 2018-2022 Parity Technologies (UK) Ltd.
// SPDX-License-Identifier: Apache-2.0

// Licensed under the Apache License, Version 2.0 (the "License");
// you may not use this file except in compliance with the License.
// You may obtain a copy of the License at
//
// 	http://www.apache.org/licenses/LICENSE-2.0
//
// Unless required by applicable law or agreed to in writing, software
// distributed under the License is distributed on an "AS IS" BASIS,
// WITHOUT WARRANTIES OR CONDITIONS OF ANY KIND, either express or implied.
// See the License for the specific language governing permissions and
// limitations under the License.

//! This crate provides means to instantiate and execute wasm modules.
//!
//! It works even when the user of this library executes from
//! inside the wasm VM. In this case the same VM is used for execution
//! of both the sandbox owner and the sandboxed module, without compromising security
//! and without the performance penalty of full wasm emulation inside wasm.
//!
//! This is achieved by using bindings to the wasm VM, which are published by the host API.
//! This API is thin and consists of only a handful functions. It contains functions for
//! instantiating modules and executing them, but doesn't contain functions for inspecting the
//! module structure. The user of this library is supposed to read the wasm module.
//!
//! When this crate is used in the `std` environment all these functions are implemented by directly
//! calling the wasm VM.
//!
//! Examples of possible use-cases for this library are not limited to the following:
//!
//! - implementing smart-contract runtimes that use wasm for contract code
//! - executing a wasm substrate runtime inside of a wasm parachain

#![warn(missing_docs)]
#![cfg_attr(not(feature = "std"), no_std)]

extern crate alloc;

pub mod embedded_executor;
pub mod env;
#[cfg(not(feature = "std"))]
pub mod host_executor;

<<<<<<< HEAD
#[cfg(all(feature = "host-sandbox", not(feature = "std")))]
pub use host_executor as default_executor;

#[cfg(not(all(feature = "host-sandbox", not(feature = "std"))))]
pub use embedded_executor as default_executor;
=======
use sp_core::RuntimeDebug;
use sp_std::prelude::*;

pub use sp_wasm_interface::{ReturnValue, Value};

#[cfg(not(all(feature = "wasmer-sandbox", not(feature = "std"))))]
pub use self::embedded_executor as default_executor;
pub use self::env::HostError;
#[cfg(all(feature = "wasmer-sandbox", not(feature = "std")))]
pub use self::host_executor as default_executor;

/// The target used for logging.
const TARGET: &str = "runtime::sandbox";
>>>>>>> bc7a1e6c

/// Error that can occur while using this crate.
#[derive(RuntimeDebug)]
pub enum Error {
	/// Module is not valid, couldn't be instantiated.
	Module,

	/// Access to a memory or table was made with an address or an index which is out of bounds.
	///
	/// Note that if wasm module makes an out-of-bounds access then trap will occur.
	OutOfBounds,

	/// Trying to grow memory by more than maximum limit.
	MemoryGrow,

	/// Failed to invoke the start function or an exported function for some reason.
	Execution,
}

impl From<Error> for HostError {
	fn from(_e: Error) -> HostError {
		HostError
	}
}

/// Function pointer for specifying functions by the
/// supervisor in [`EnvironmentDefinitionBuilder`].
///
/// [`EnvironmentDefinitionBuilder`]: struct.EnvironmentDefinitionBuilder.html
pub type HostFuncType<T> = fn(&mut T, &[Value]) -> Result<ReturnValue, HostError>;

/// Reference to a sandboxed linear memory, that
/// will be used by the guest module.
///
/// The memory can't be directly accessed by supervisor, but only
/// through designated functions [`get`](SandboxMemory::get) and [`set`](SandboxMemory::set).
pub trait SandboxMemory: Sized + Clone {
	/// Construct a new linear memory instance.
	///
	/// The memory allocated with initial number of pages specified by `initial`.
	/// Minimal possible value for `initial` is 0 and maximum possible is `65536`.
	/// (Since maximum addressable memory is 2<sup>32</sup> = 4GiB = 65536 * 64KiB).
	///
	/// It is possible to limit maximum number of pages this memory instance can have by specifying
	/// `maximum`. If not specified, this memory instance would be able to allocate up to 4GiB.
	///
	/// Allocated memory is always zeroed.
	fn new(initial: u32, maximum: Option<u32>) -> Result<Self, Error>;

	/// Read a memory area at the address `ptr` with the size of the provided slice `buf`.
	///
	/// Returns `Err` if the range is out-of-bounds.
	fn get(&self, ptr: u32, buf: &mut [u8]) -> Result<(), Error>;

	/// Write a memory area at the address `ptr` with contents of the provided slice `buf`.
	///
	/// Returns `Err` if the range is out-of-bounds.
	fn set(&self, ptr: u32, value: &[u8]) -> Result<(), Error>;

	/// Grow memory with provided number of pages.
	///
	/// Returns `Err` if attempted to allocate more memory than permited by the limit.
	fn grow(&self, pages: u32) -> Result<u32, Error>;

	/// Returns current memory size.
	///
	/// Maximum memory size cannot exceed 65536 pages or 4GiB.
	fn size(&self) -> u32;

	/// Returns pointer to the begin of wasm mem buffer
	unsafe fn get_buff(&self) -> u64;
}

/// Struct that can be used for defining an environment for a sandboxed module.
///
/// The sandboxed module can access only the entities which were defined and passed
/// to the module at the instantiation time.
pub trait SandboxEnvironmentBuilder<State, Memory>: Sized {
	/// Construct a new `EnvironmentDefinitionBuilder`.
	fn new() -> Self;

	/// Register a host function in this environment definition.
	///
	/// NOTE that there is no constraints on type of this function. An instance
	/// can import function passed here with any signature it wants. It can even import
	/// the same function (i.e. with same `module` and `field`) several times. It's up to
	/// the user code to check or constrain the types of signatures.
	fn add_host_func<N1, N2>(&mut self, module: N1, field: N2, f: HostFuncType<State>)
	where
		N1: Into<Vec<u8>>,
		N2: Into<Vec<u8>>;

	/// Register a memory in this environment definition.
	fn add_memory<N1, N2>(&mut self, module: N1, field: N2, mem: Memory)
	where
		N1: Into<Vec<u8>>,
		N2: Into<Vec<u8>>;
}

/// Sandboxed instance of a wasm module.
///
/// This instance can be used for invoking exported functions.
pub trait SandboxInstance<State>: Sized {
	/// The memory type used for this sandbox.
	type Memory: SandboxMemory;

	/// The environment builder used to construct this sandbox.
	type EnvironmentBuilder: SandboxEnvironmentBuilder<State, Self::Memory>;

	/// Instantiate a module with the given [`EnvironmentDefinitionBuilder`]. It will
	/// run the `start` function (if it is present in the module) with the given `state`.
	///
	/// Returns `Err(Error::Module)` if this module can't be instantiated with the given
	/// environment. If execution of `start` function generated a trap, then `Err(Error::Execution)`
	/// will be returned.
	///
	/// [`EnvironmentDefinitionBuilder`]: struct.EnvironmentDefinitionBuilder.html
	fn new(
		code: &[u8],
		env_def_builder: &Self::EnvironmentBuilder,
		state: &mut State,
	) -> Result<Self, Error>;

	/// Invoke an exported function with the given name.
	///
	/// # Errors
	///
	/// Returns `Err(Error::Execution)` if:
	///
	/// - An export function name isn't a proper utf8 byte sequence,
	/// - This module doesn't have an exported function with the given name,
	/// - If types of the arguments passed to the function doesn't match function signature then
	///   trap occurs (as if the exported function was called via call_indirect),
	/// - Trap occurred at the execution time.
	fn invoke(
		&mut self,
		name: &str,
		args: &[Value],
		state: &mut State,
	) -> Result<ReturnValue, Error>;

	/// Get the value from a global with the given `name`.
	///
	/// Returns `Some(_)` if the global could be found.
	fn get_global_val(&self, name: &str) -> Option<Value>;
}<|MERGE_RESOLUTION|>--- conflicted
+++ resolved
@@ -45,27 +45,19 @@
 #[cfg(not(feature = "std"))]
 pub mod host_executor;
 
-<<<<<<< HEAD
-#[cfg(all(feature = "host-sandbox", not(feature = "std")))]
-pub use host_executor as default_executor;
-
-#[cfg(not(all(feature = "host-sandbox", not(feature = "std"))))]
-pub use embedded_executor as default_executor;
-=======
 use sp_core::RuntimeDebug;
 use sp_std::prelude::*;
 
 pub use sp_wasm_interface::{ReturnValue, Value};
 
-#[cfg(not(all(feature = "wasmer-sandbox", not(feature = "std"))))]
+#[cfg(not(all(feature = "host-sandbox", not(feature = "std"))))]
 pub use self::embedded_executor as default_executor;
 pub use self::env::HostError;
-#[cfg(all(feature = "wasmer-sandbox", not(feature = "std")))]
+#[cfg(all(feature = "host-sandbox", not(feature = "std")))]
 pub use self::host_executor as default_executor;
 
 /// The target used for logging.
 const TARGET: &str = "runtime::sandbox";
->>>>>>> bc7a1e6c
 
 /// Error that can occur while using this crate.
 #[derive(RuntimeDebug)]
