[package]
name = "sp-keystore"
version = "0.12.0"
authors = ["Parity Technologies <admin@parity.io>"]
edition = "2021"
license = "Apache-2.0"
homepage = "https://substrate.io"
repository = "https://github.com/paritytech/substrate/"
description = "Keystore primitives."
documentation = "https://docs.rs/sp-core"

[package.metadata.docs.rs]
targets = ["x86_64-unknown-linux-gnu"]

[dependencies]
async-trait = "0.1.50"
<<<<<<< HEAD
futures = "0.3.19"
=======
futures = "0.3.21"
>>>>>>> 6f411cdb
parking_lot = { version = "0.12.0", default-features = false }
serde = { version = "1.0", optional = true }
thiserror = "1.0"

codec = { package = "parity-scale-codec", version = "3.0.0", default-features = false, features = ["derive"] }
schnorrkel = { version = "0.9.1", features = ["preaudit_deprecated", "u64_backend"], default-features = false }
merlin = { version = "2.0", default-features = false }
sp-core = { version = "6.0.0", path = "../core" }
sp-externalities = { version = "0.12.0", path = "../externalities", default-features = false }

[dev-dependencies]
rand = "0.7.2"
rand_chacha = "0.2.2"

[features]
default = ["std"]
std = [
	"serde",
	"schnorrkel/std",
]<|MERGE_RESOLUTION|>--- conflicted
+++ resolved
@@ -14,11 +14,7 @@
 
 [dependencies]
 async-trait = "0.1.50"
-<<<<<<< HEAD
-futures = "0.3.19"
-=======
 futures = "0.3.21"
->>>>>>> 6f411cdb
 parking_lot = { version = "0.12.0", default-features = false }
 serde = { version = "1.0", optional = true }
 thiserror = "1.0"
