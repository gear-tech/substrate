--- conflicted
+++ resolved
@@ -28,11 +28,7 @@
 sp-externalities = { version = "0.12.0", optional = true, path = "../externalities" }
 sp-tracing = { version = "5.0.0", default-features = false, path = "../tracing" }
 log = { version = "0.4.8", optional = true }
-<<<<<<< HEAD
-futures = { version = "0.3.19", features = ["thread-pool"], optional = true }
-=======
 futures = { version = "0.3.21", features = ["thread-pool"], optional = true }
->>>>>>> 6f411cdb
 parking_lot = { version = "0.12.0", optional = true }
 secp256k1 = { version = "0.21.2", features = ["recovery", "global-context"], optional = true }
 tracing = { version = "0.1.29", default-features = false }
