--- conflicted
+++ resolved
@@ -16,11 +16,7 @@
 [dependencies]
 codec = { package = "parity-scale-codec", version = "3.0.0", default-features = false, features = ["derive"] }
 impl-serde = { version = "0.3.1", optional = true }
-<<<<<<< HEAD
-parity-wasm = { version = "0.45.0", optional = true }
-=======
 parity-wasm = { version = "0.45", optional = true }
->>>>>>> 12b5b5a5
 scale-info = { version = "2.1.1", default-features = false, features = ["derive"] }
 serde = { version = "1.0.136", features = ["derive"], optional = true }
 thiserror = { version = "1.0.30", optional = true }
