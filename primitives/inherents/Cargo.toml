--- conflicted
+++ resolved
@@ -24,11 +24,7 @@
 async-trait = { version = "0.1.50", optional = true }
 
 [dev-dependencies]
-<<<<<<< HEAD
-futures = "0.3.19"
-=======
 futures = "0.3.21"
->>>>>>> 6f411cdb
 
 [features]
 default = [ "std" ]
