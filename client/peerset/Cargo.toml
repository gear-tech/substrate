[package]
description = "Connectivity manager based on reputation"
homepage = "http://parity.io"
license = "GPL-3.0-or-later WITH Classpath-exception-2.0"
name = "sc-peerset"
version = "4.0.0-dev"
authors = ["Parity Technologies <admin@parity.io>"]
edition = "2021"
repository = "https://github.com/paritytech/substrate/"
documentation = "https://docs.rs/sc-peerset"
readme = "README.md"

[package.metadata.docs.rs]
targets = ["x86_64-unknown-linux-gnu"]

[dependencies]
<<<<<<< HEAD
futures = "0.3.19"
=======
futures = "0.3.21"
>>>>>>> 6f411cdb
libp2p = { version = "0.40.0", default-features = false }
sc-utils = { version = "4.0.0-dev", path = "../utils"}
log = "0.4.8"
serde_json = "1.0.79"
wasm-timer = "0.2"

[dev-dependencies]
rand = "0.7.2"<|MERGE_RESOLUTION|>--- conflicted
+++ resolved
@@ -14,11 +14,7 @@
 targets = ["x86_64-unknown-linux-gnu"]
 
 [dependencies]
-<<<<<<< HEAD
-futures = "0.3.19"
-=======
 futures = "0.3.21"
->>>>>>> 6f411cdb
 libp2p = { version = "0.40.0", default-features = false }
 sc-utils = { version = "4.0.0-dev", path = "../utils"}
 log = "0.4.8"
