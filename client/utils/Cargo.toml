--- conflicted
+++ resolved
@@ -10,11 +10,7 @@
 readme = "README.md"
 
 [dependencies]
-<<<<<<< HEAD
-futures = "0.3.19"
-=======
 futures = "0.3.21"
->>>>>>> 6f411cdb
 lazy_static = "1.4.0"
 parking_lot = "0.12.0"
 prometheus = { version = "0.13.0", default-features = false }
