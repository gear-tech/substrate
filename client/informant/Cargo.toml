[package]
name = "sc-informant"
version = "0.10.0-dev"
authors = ["Parity Technologies <admin@parity.io>"]
description = "Substrate informant."
edition = "2021"
license = "GPL-3.0-or-later WITH Classpath-exception-2.0"
homepage = "https://substrate.io"
repository = "https://github.com/paritytech/substrate/"
readme = "README.md"

[package.metadata.docs.rs]
targets = ["x86_64-unknown-linux-gnu"]

[dependencies]
ansi_term = "0.12.1"
<<<<<<< HEAD
futures = "0.3.19"
=======
futures = "0.3.21"
>>>>>>> 6f411cdb
futures-timer = "3.0.1"
log = "0.4.8"
parity-util-mem = { version = "0.11.0", default-features = false, features = ["primitive-types"] }
sc-client-api = { version = "4.0.0-dev", path = "../api" }
sc-network = { version = "0.10.0-dev", path = "../network" }
sp-blockchain = { version = "4.0.0-dev", path = "../../primitives/blockchain" }
sp-runtime = { version = "6.0.0", path = "../../primitives/runtime" }
sc-transaction-pool-api = { version = "4.0.0-dev", path = "../transaction-pool/api" }<|MERGE_RESOLUTION|>--- conflicted
+++ resolved
@@ -14,11 +14,7 @@
 
 [dependencies]
 ansi_term = "0.12.1"
-<<<<<<< HEAD
-futures = "0.3.19"
-=======
 futures = "0.3.21"
->>>>>>> 6f411cdb
 futures-timer = "3.0.1"
 log = "0.4.8"
 parity-util-mem = { version = "0.11.0", default-features = false, features = ["primitive-types"] }
