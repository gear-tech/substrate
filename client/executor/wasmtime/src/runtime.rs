// This file is part of Substrate.

// Copyright (C) 2019-2022 Parity Technologies (UK) Ltd.
// SPDX-License-Identifier: GPL-3.0-or-later WITH Classpath-exception-2.0

// This program is free software: you can redistribute it and/or modify
// it under the terms of the GNU General Public License as published by
// the Free Software Foundation, either version 3 of the License, or
// (at your option) any later version.

// This program is distributed in the hope that it will be useful,
// but WITHOUT ANY WARRANTY; without even the implied warranty of
// MERCHANTABILITY or FITNESS FOR A PARTICULAR PURPOSE. See the
// GNU General Public License for more details.

// You should have received a copy of the GNU General Public License
// along with this program. If not, see <https://www.gnu.org/licenses/>.

//! Defines the compiled Wasm runtime that uses Wasmtime internally.

use crate::{
	host::HostState,
	instance_wrapper::{EntryPoint, InstanceWrapper},
	util::{self, replace_strategy_if_broken},
};

use sc_allocator::{AllocationStats, FreeingBumpHeapAllocator};
use sc_executor_common::{
	error::{Result, WasmError},
	runtime_blob::{
		self, DataSegmentsSnapshot, ExposedMutableGlobalsSet, GlobalsSnapshot, RuntimeBlob,
	},
	wasm_runtime::{InvokeMethod, WasmInstance, WasmModule},
};
use sp_runtime_interface::unpack_ptr_and_len;
use sp_wasm_interface::{HostFunctions, Pointer, Value, WordSize};
use std::{
	path::{Path, PathBuf},
	sync::{
		atomic::{AtomicBool, Ordering},
		Arc,
	},
};
use wasmtime::{Engine, Memory, StoreLimits, Table};

pub(crate) struct StoreData {
	/// The limits we apply to the store. We need to store it here to return a reference to this
	/// object when we have the limits enabled.
	pub(crate) limits: StoreLimits,
	/// This will only be set when we call into the runtime.
	pub(crate) host_state: Option<HostState>,
	/// This will be always set once the store is initialized.
	pub(crate) memory: Option<Memory>,
	/// This will be set only if the runtime actually contains a table.
	pub(crate) table: Option<Table>,
}

impl StoreData {
	/// Returns a reference to the host state.
	pub fn host_state(&self) -> Option<&HostState> {
		self.host_state.as_ref()
	}

	/// Returns a mutable reference to the host state.
	pub fn host_state_mut(&mut self) -> Option<&mut HostState> {
		self.host_state.as_mut()
	}

	/// Returns the host memory.
	pub fn memory(&self) -> Memory {
		self.memory.expect("memory is always set; qed")
	}

	/// Returns the host table.
	pub fn table(&self) -> Option<Table> {
		self.table
	}
}

pub(crate) type Store = wasmtime::Store<StoreData>;

enum Strategy {
	LegacyInstanceReuse {
		instance_wrapper: InstanceWrapper,
		globals_snapshot: GlobalsSnapshot<wasmtime::Global>,
		data_segments_snapshot: Arc<DataSegmentsSnapshot>,
		heap_base: u32,
	},
	RecreateInstance(InstanceCreator),
}

struct InstanceCreator {
	engine: wasmtime::Engine,
	instance_pre: Arc<wasmtime::InstancePre<StoreData>>,
	max_memory_size: Option<usize>,
}

impl InstanceCreator {
	fn instantiate(&mut self) -> Result<InstanceWrapper> {
		InstanceWrapper::new(&self.engine, &self.instance_pre, self.max_memory_size)
	}
}

struct InstanceGlobals<'a> {
	instance: &'a mut InstanceWrapper,
}

impl<'a> runtime_blob::InstanceGlobals for InstanceGlobals<'a> {
	type Global = wasmtime::Global;

	fn get_global(&mut self, export_name: &str) -> Self::Global {
		self.instance
			.get_global(export_name)
			.expect("get_global is guaranteed to be called with an export name of a global; qed")
	}

	fn get_global_value(&mut self, global: &Self::Global) -> Value {
		util::from_wasmtime_val(global.get(&mut self.instance.store_mut()))
	}

	fn set_global_value(&mut self, global: &Self::Global, value: Value) {
		global.set(&mut self.instance.store_mut(), util::into_wasmtime_val(value)).expect(
			"the value is guaranteed to be of the same value; the global is guaranteed to be mutable; qed",
		);
	}
}

/// Data required for creating instances with the fast instance reuse strategy.
struct InstanceSnapshotData {
	mutable_globals: ExposedMutableGlobalsSet,
	data_segments_snapshot: Arc<DataSegmentsSnapshot>,
}

/// A `WasmModule` implementation using wasmtime to compile the runtime module to machine code
/// and execute the compiled code.
pub struct WasmtimeRuntime {
	engine: wasmtime::Engine,
	instance_pre: Arc<wasmtime::InstancePre<StoreData>>,
	instantiation_strategy: InternalInstantiationStrategy,
	config: Config,
}

impl WasmModule for WasmtimeRuntime {
	fn new_instance(&self) -> Result<Box<dyn WasmInstance>> {
		let strategy = match self.instantiation_strategy {
			InternalInstantiationStrategy::LegacyInstanceReuse(ref snapshot_data) => {
				let mut instance_wrapper = InstanceWrapper::new(
					&self.engine,
					&self.instance_pre,
					self.config.semantics.max_memory_size,
				)?;
				let heap_base = instance_wrapper.extract_heap_base()?;

				// This function panics if the instance was created from a runtime blob different
				// from which the mutable globals were collected. Here, it is easy to see that there
				// is only a single runtime blob and thus it's the same that was used for both
				// creating the instance and collecting the mutable globals.
				let globals_snapshot = GlobalsSnapshot::take(
					&snapshot_data.mutable_globals,
					&mut InstanceGlobals { instance: &mut instance_wrapper },
				);

				Strategy::LegacyInstanceReuse {
					instance_wrapper,
					globals_snapshot,
					data_segments_snapshot: snapshot_data.data_segments_snapshot.clone(),
					heap_base,
				}
			},
			InternalInstantiationStrategy::Builtin => Strategy::RecreateInstance(InstanceCreator {
				engine: self.engine.clone(),
				instance_pre: self.instance_pre.clone(),
				max_memory_size: self.config.semantics.max_memory_size,
			}),
		};

		Ok(Box::new(WasmtimeInstance { strategy }))
	}
}

/// A `WasmInstance` implementation that reuses compiled module and spawns instances
/// to execute the compiled code.
pub struct WasmtimeInstance {
	strategy: Strategy,
}

impl WasmtimeInstance {
	fn call_impl(
		&mut self,
		method: InvokeMethod,
		data: &[u8],
		allocation_stats: &mut Option<AllocationStats>,
	) -> Result<Vec<u8>> {
		match &mut self.strategy {
			Strategy::LegacyInstanceReuse {
				ref mut instance_wrapper,
				globals_snapshot,
				data_segments_snapshot,
				heap_base,
			} => {
				let entrypoint = instance_wrapper.resolve_entrypoint(method)?;

				data_segments_snapshot.apply(|offset, contents| {
					util::write_memory_from(
						instance_wrapper.store_mut(),
						Pointer::new(offset),
						contents,
					)
				})?;
				globals_snapshot.apply(&mut InstanceGlobals { instance: instance_wrapper });
				let allocator = FreeingBumpHeapAllocator::new(*heap_base);

				let result =
					perform_call(data, instance_wrapper, entrypoint, allocator, allocation_stats);

				// Signal to the OS that we are done with the linear memory and that it can be
				// reclaimed.
				instance_wrapper.decommit();

				result
			},
			Strategy::RecreateInstance(ref mut instance_creator) => {
				let mut instance_wrapper = instance_creator.instantiate()?;
				let heap_base = instance_wrapper.extract_heap_base()?;
				let entrypoint = instance_wrapper.resolve_entrypoint(method)?;

				let allocator = FreeingBumpHeapAllocator::new(heap_base);
				perform_call(data, &mut instance_wrapper, entrypoint, allocator, allocation_stats)
			},
		}
	}
}

impl WasmInstance for WasmtimeInstance {
	fn call_with_allocation_stats(
		&mut self,
		method: InvokeMethod,
		data: &[u8],
	) -> (Result<Vec<u8>>, Option<AllocationStats>) {
		let mut allocation_stats = None;
		let result = self.call_impl(method, data, &mut allocation_stats);
		(result, allocation_stats)
	}

	fn get_global_const(&mut self, name: &str) -> Result<Option<Value>> {
		match &mut self.strategy {
			Strategy::LegacyInstanceReuse { instance_wrapper, .. } =>
				instance_wrapper.get_global_val(name),
			Strategy::RecreateInstance(ref mut instance_creator) =>
				instance_creator.instantiate()?.get_global_val(name),
		}
	}

	fn linear_memory_base_ptr(&self) -> Option<*const u8> {
		match &self.strategy {
			Strategy::RecreateInstance(_) => {
				// We do not keep the wasm instance around, therefore there is no linear memory
				// associated with it.
				None
			},
			Strategy::LegacyInstanceReuse { instance_wrapper, .. } =>
				Some(instance_wrapper.base_ptr()),
		}
	}
}

/// Prepare a directory structure and a config file to enable wasmtime caching.
///
/// In case of an error the caching will not be enabled.
fn setup_wasmtime_caching(
	cache_path: &Path,
	config: &mut wasmtime::Config,
) -> std::result::Result<(), String> {
	use std::fs;

	let wasmtime_cache_root = cache_path.join("wasmtime");
	fs::create_dir_all(&wasmtime_cache_root)
		.map_err(|err| format!("cannot create the dirs to cache: {}", err))?;

	// Canonicalize the path after creating the directories.
	let wasmtime_cache_root = wasmtime_cache_root
		.canonicalize()
		.map_err(|err| format!("failed to canonicalize the path: {}", err))?;

	// Write the cache config file
	let cache_config_path = wasmtime_cache_root.join("cache-config.toml");
	let config_content = format!(
		"\
[cache]
enabled = true
directory = \"{cache_dir}\"
",
		cache_dir = wasmtime_cache_root.display()
	);
	fs::write(&cache_config_path, config_content)
		.map_err(|err| format!("cannot write the cache config: {}", err))?;

	config
		.cache_config_load(cache_config_path)
		.map_err(|err| format!("failed to parse the config: {:#}", err))?;

	Ok(())
}

fn common_config(semantics: &Semantics) -> std::result::Result<wasmtime::Config, WasmError> {
	let mut config = wasmtime::Config::new();
	config.cranelift_opt_level(wasmtime::OptLevel::SpeedAndSize);
	config.cranelift_nan_canonicalization(semantics.canonicalize_nans);

	let profiler = match std::env::var_os("WASMTIME_PROFILING_STRATEGY") {
		Some(os_string) if os_string == "jitdump" => wasmtime::ProfilingStrategy::JitDump,
		None => wasmtime::ProfilingStrategy::None,
		Some(_) => {
			// Remember if we have already logged a warning due to an unknown profiling strategy.
			static UNKNOWN_PROFILING_STRATEGY: AtomicBool = AtomicBool::new(false);
			// Make sure that the warning will not be relogged regularly.
			if !UNKNOWN_PROFILING_STRATEGY.swap(true, Ordering::Relaxed) {
				log::warn!("WASMTIME_PROFILING_STRATEGY is set to unknown value, ignored.");
			}
			wasmtime::ProfilingStrategy::None
		},
	};
	config.profiler(profiler);

<<<<<<< HEAD
	if let Some(DeterministicStackLimit { native_stack_max, .. }) =
		semantics.deterministic_stack_limit
	{
		config.max_wasm_stack(native_stack_max as usize);
	}
=======
	let native_stack_max = match semantics.deterministic_stack_limit {
		Some(DeterministicStackLimit { native_stack_max, .. }) => native_stack_max,

		// In `wasmtime` 0.35 the default stack size limit was changed from 1MB to 512KB.
		//
		// This broke at least one parachain which depended on the original 1MB limit,
		// so here we restore it to what it was originally.
		None => 1024 * 1024,
	};

	config.max_wasm_stack(native_stack_max as usize);
>>>>>>> 12b5b5a5

	config.parallel_compilation(semantics.parallel_compilation);

	// Be clear and specific about the extensions we support. If an update brings new features
	// they should be introduced here as well.
	config.wasm_reference_types(false);
	config.wasm_simd(false);
	config.wasm_bulk_memory(false);
	config.wasm_multi_value(false);
	config.wasm_multi_memory(false);
	config.wasm_threads(false);
	config.wasm_memory64(false);

	let (use_pooling, use_cow) = match semantics.instantiation_strategy {
		InstantiationStrategy::PoolingCopyOnWrite => (true, true),
		InstantiationStrategy::Pooling => (true, false),
		InstantiationStrategy::RecreateInstanceCopyOnWrite => (false, true),
		InstantiationStrategy::RecreateInstance => (false, false),
		InstantiationStrategy::LegacyInstanceReuse => (false, false),
	};

	config.memory_init_cow(use_cow);
	config.memory_guaranteed_dense_image_size(
		semantics.max_memory_size.map(|max| max as u64).unwrap_or(u64::MAX),
	);

	if use_pooling {
		const WASM_PAGE_SIZE: u64 = 65536;
		const MAX_WASM_PAGES: u64 = 0x10000;

		let memory_pages = if let Some(max_memory_size) = semantics.max_memory_size {
			let max_memory_size = max_memory_size as u64;
			let mut pages = max_memory_size / WASM_PAGE_SIZE;
			if max_memory_size % WASM_PAGE_SIZE != 0 {
				pages += 1;
			}

			std::cmp::min(MAX_WASM_PAGES, pages)
		} else {
			MAX_WASM_PAGES
		};

		config.allocation_strategy(wasmtime::InstanceAllocationStrategy::Pooling {
			strategy: wasmtime::PoolingAllocationStrategy::ReuseAffinity,

			// Pooling needs a bunch of hard limits to be set; if we go over
			// any of these then the instantiation will fail.
			instance_limits: wasmtime::InstanceLimits {
				// Current minimum values for kusama (as of 2022-04-14):
				//   size: 32384
				//   table_elements: 1249
				//   memory_pages: 2070
				size: 64 * 1024,
				table_elements: 3072,
				memory_pages,

				// We can only have a single of those.
				tables: 1,
				memories: 1,

				// This determines how many instances of the module can be
				// instantiated in parallel from the same `Module`.
				//
				// This includes nested instances spawned with `sp_tasks::spawn`
				// from *within* the runtime.
				count: 32,
			},
		});
	}

	Ok(config)
}

/// Knobs for deterministic stack height limiting.
///
/// The WebAssembly standard defines a call/value stack but it doesn't say anything about its
/// size except that it has to be finite. The implementations are free to choose their own notion
/// of limit: some may count the number of calls or values, others would rely on the host machine
/// stack and trap on reaching a guard page.
///
/// This obviously is a source of non-determinism during execution. This feature can be used
/// to instrument the code so that it will count the depth of execution in some deterministic
/// way (the machine stack limit should be so high that the deterministic limit always triggers
/// first).
///
/// The deterministic stack height limiting feature allows to instrument the code so that it will
/// count the number of items that may be on the stack. This counting will only act as an rough
/// estimate of the actual stack limit in wasmtime. This is because wasmtime measures it's stack
/// usage in bytes.
///
/// The actual number of bytes consumed by a function is not trivial to compute  without going
/// through full compilation. Therefore, it's expected that `native_stack_max` is greatly
/// overestimated and thus never reached in practice. The stack overflow check introduced by the
/// instrumentation and that relies on the logical item count should be reached first.
///
/// See [here][stack_height] for more details of the instrumentation
///
/// [stack_height]: https://github.com/paritytech/wasm-utils/blob/d9432baf/src/stack_height/mod.rs#L1-L50
#[derive(Clone)]
pub struct DeterministicStackLimit {
	/// A number of logical "values" that can be pushed on the wasm stack. A trap will be triggered
	/// if exceeded.
	///
	/// A logical value is a local, an argument or a value pushed on operand stack.
	pub logical_max: u32,
	/// The maximum number of bytes for stack used by wasmtime JITed code.
	///
	/// It's not specified how much bytes will be consumed by a stack frame for a given wasm
	/// function after translation into machine code. It is also not quite trivial.
	///
	/// Therefore, this number should be chosen conservatively. It must be so large so that it can
	/// fit the [`logical_max`](Self::logical_max) logical values on the stack, according to the
	/// current instrumentation algorithm.
	///
	/// This value cannot be 0.
	pub native_stack_max: u32,
}

/// The instantiation strategy to use for the WASM executor.
///
/// All of the CoW strategies (with `CopyOnWrite` suffix) are only supported when either:
///   a) we're running on Linux,
///   b) we're running on an Unix-like system and we're precompiling
///      our module beforehand.
///
/// If the CoW variant of a strategy is unsupported the executor will
/// fall back to the non-CoW equivalent.
#[non_exhaustive]
#[derive(Copy, Clone, PartialEq, Eq, Hash, Debug)]
pub enum InstantiationStrategy {
	/// Pool the instances to avoid initializing everything from scratch
	/// on each instantiation. Use copy-on-write memory when possible.
	///
	/// This is the fastest instantiation strategy.
	PoolingCopyOnWrite,

	/// Recreate the instance from scratch on every instantiation.
	/// Use copy-on-write memory when possible.
	RecreateInstanceCopyOnWrite,

	/// Pool the instances to avoid initializing everything from scratch
	/// on each instantiation.
	Pooling,

	/// Recreate the instance from scratch on every instantiation. Very slow.
	RecreateInstance,

	/// Legacy instance reuse mechanism. DEPRECATED. Will be removed. Do not use.
	LegacyInstanceReuse,
}

enum InternalInstantiationStrategy {
	LegacyInstanceReuse(InstanceSnapshotData),
	Builtin,
}

#[derive(Clone)]
pub struct Semantics {
	/// The instantiation strategy to use.
	pub instantiation_strategy: InstantiationStrategy,

	/// Specifying `Some` will enable deterministic stack height. That is, all executor
	/// invocations will reach stack overflow at the exactly same point across different wasmtime
	/// versions and architectures.
	///
	/// This is achieved by a combination of running an instrumentation pass on input code and
	/// configuring wasmtime accordingly.
	///
	/// Since this feature depends on instrumentation, it can be set only if runtime is
	/// instantiated using the runtime blob, e.g. using [`create_runtime`].
	// I.e. if [`CodeSupplyMode::Verbatim`] is used.
	pub deterministic_stack_limit: Option<DeterministicStackLimit>,

	/// Controls whether wasmtime should compile floating point in a way that doesn't allow for
	/// non-determinism.
	///
	/// By default, the wasm spec allows some local non-determinism wrt. certain floating point
	/// operations. Specifically, those operations that are not defined to operate on bits (e.g.
	/// fneg) can produce NaN values. The exact bit pattern for those is not specified and may
	/// depend on the particular machine that executes wasmtime generated JITed machine code. That
	/// is a source of non-deterministic values.
	///
	/// The classical runtime environment for Substrate allowed it and punted this on the runtime
	/// developers. For PVFs, we want to ensure that execution is deterministic though. Therefore,
	/// for PVF execution this flag is meant to be turned on.
	pub canonicalize_nans: bool,

	/// Configures wasmtime to use multiple threads for compiling.
	pub parallel_compilation: bool,

	/// The number of extra WASM pages which will be allocated
	/// on top of what is requested by the WASM blob itself.
	pub extra_heap_pages: u64,

	/// The total amount of memory in bytes an instance can request.
	///
	/// If specified, the runtime will be able to allocate only that much of wasm memory.
	/// This is the total number and therefore the [`Semantics::extra_heap_pages`] is accounted
	/// for.
	///
	/// That means that the initial number of pages of a linear memory plus the
	/// [`Semantics::extra_heap_pages`] multiplied by the wasm page size (64KiB) should be less
	/// than or equal to `max_memory_size`, otherwise the instance won't be created.
	///
	/// Moreover, `memory.grow` will fail (return -1) if the sum of sizes of currently mounted
	/// and additional pages exceeds `max_memory_size`.
	///
	/// The default is `None`.
	pub max_memory_size: Option<usize>,
}

pub struct Config {
	/// The WebAssembly standard requires all imports of an instantiated module to be resolved,
	/// otherwise, the instantiation fails. If this option is set to `true`, then this behavior is
	/// overriden and imports that are requested by the module and not provided by the host
	/// functions will be resolved using stubs. These stubs will trap upon a call.
	pub allow_missing_func_imports: bool,

	/// A directory in which wasmtime can store its compiled artifacts cache.
	pub cache_path: Option<PathBuf>,

	/// Tuning of various semantics of the wasmtime executor.
	pub semantics: Semantics,
}

enum CodeSupplyMode<'a> {
	/// The runtime is instantiated using the given runtime blob.
	Fresh(RuntimeBlob),

	/// The runtime is instantiated using a precompiled module.
	///
	/// This assumes that the code is already prepared for execution and the same `Config` was
	/// used.
	///
	/// We use a `Path` here instead of simply passing a byte slice to allow `wasmtime` to
	/// map the runtime's linear memory on supported platforms in a copy-on-write fashion.
	Precompiled(&'a Path),
}

/// Create a new `WasmtimeRuntime` given the code. This function performs translation from Wasm to
/// machine code, which can be computationally heavy.
///
/// The `H` generic parameter is used to statically pass a set of host functions which are exposed
/// to the runtime.
pub fn create_runtime<H>(
	blob: RuntimeBlob,
	config: Config,
) -> std::result::Result<WasmtimeRuntime, WasmError>
where
	H: HostFunctions,
{
	// SAFETY: this is safe because it doesn't use `CodeSupplyMode::Precompiled`.
	unsafe { do_create_runtime::<H>(CodeSupplyMode::Fresh(blob), config) }
}

/// The same as [`create_runtime`] but takes a path to a precompiled artifact,
/// which makes this function considerably faster than [`create_runtime`].
///
/// # Safety
///
/// The caller must ensure that the compiled artifact passed here was:
///   1) produced by [`prepare_runtime_artifact`],
///   2) written to the disk as a file,
///   3) was not modified,
///   4) will not be modified while any runtime using this artifact is alive, or is being
///      instantiated.
///
/// Failure to adhere to these requirements might lead to crashes and arbitrary code execution.
///
/// It is ok though if the compiled artifact was created by code of another version or with
/// different configuration flags. In such case the caller will receive an `Err` deterministically.
pub unsafe fn create_runtime_from_artifact<H>(
	compiled_artifact_path: &Path,
	config: Config,
) -> std::result::Result<WasmtimeRuntime, WasmError>
where
	H: HostFunctions,
{
	do_create_runtime::<H>(CodeSupplyMode::Precompiled(compiled_artifact_path), config)
}

/// # Safety
///
/// This is only unsafe if called with [`CodeSupplyMode::Artifact`]. See
/// [`create_runtime_from_artifact`] to get more details.
unsafe fn do_create_runtime<H>(
	code_supply_mode: CodeSupplyMode<'_>,
	mut config: Config,
) -> std::result::Result<WasmtimeRuntime, WasmError>
where
	H: HostFunctions,
{
	replace_strategy_if_broken(&mut config.semantics.instantiation_strategy);

	let mut wasmtime_config = common_config(&config.semantics)?;
	if let Some(ref cache_path) = config.cache_path {
		if let Err(reason) = setup_wasmtime_caching(cache_path, &mut wasmtime_config) {
			log::warn!(
				"failed to setup wasmtime cache. Performance may degrade significantly: {}.",
				reason,
			);
		}
	}

	let engine = Engine::new(&wasmtime_config)
		.map_err(|e| WasmError::Other(format!("cannot create the wasmtime engine: {:#}", e)))?;

	let (module, instantiation_strategy) = match code_supply_mode {
		CodeSupplyMode::Fresh(blob) => {
			let blob = prepare_blob_for_compilation(blob, &config.semantics)?;
			let serialized_blob = blob.clone().serialize();

			let module = wasmtime::Module::new(&engine, &serialized_blob)
				.map_err(|e| WasmError::Other(format!("cannot create module: {:#}", e)))?;

			match config.semantics.instantiation_strategy {
				InstantiationStrategy::LegacyInstanceReuse => {
					let data_segments_snapshot =
						DataSegmentsSnapshot::take(&blob).map_err(|e| {
							WasmError::Other(format!("cannot take data segments snapshot: {}", e))
						})?;
					let data_segments_snapshot = Arc::new(data_segments_snapshot);
					let mutable_globals = ExposedMutableGlobalsSet::collect(&blob);

					(
						module,
						InternalInstantiationStrategy::LegacyInstanceReuse(InstanceSnapshotData {
							data_segments_snapshot,
							mutable_globals,
						}),
					)
				},
				InstantiationStrategy::Pooling |
				InstantiationStrategy::PoolingCopyOnWrite |
				InstantiationStrategy::RecreateInstance |
				InstantiationStrategy::RecreateInstanceCopyOnWrite =>
					(module, InternalInstantiationStrategy::Builtin),
			}
		},
		CodeSupplyMode::Precompiled(compiled_artifact_path) => {
			if let InstantiationStrategy::LegacyInstanceReuse =
				config.semantics.instantiation_strategy
			{
				return Err(WasmError::Other("the legacy instance reuse instantiation strategy is incompatible with precompiled modules".into()));
			}

			// SAFETY: The unsafety of `deserialize_file` is covered by this function. The
			//         responsibilities to maintain the invariants are passed to the caller.
			//
			//         See [`create_runtime_from_artifact`] for more details.
			let module = wasmtime::Module::deserialize_file(&engine, compiled_artifact_path)
				.map_err(|e| WasmError::Other(format!("cannot deserialize module: {:#}", e)))?;

			(module, InternalInstantiationStrategy::Builtin)
		},
	};

	let mut linker = wasmtime::Linker::new(&engine);
	crate::imports::prepare_imports::<H>(&mut linker, &module, config.allow_missing_func_imports)?;

	let mut store =
		crate::instance_wrapper::create_store(module.engine(), config.semantics.max_memory_size);
	let instance_pre = linker
		.instantiate_pre(&mut store, &module)
		.map_err(|e| WasmError::Other(format!("cannot preinstantiate module: {:#}", e)))?;

	Ok(WasmtimeRuntime {
		engine,
		instance_pre: Arc::new(instance_pre),
		instantiation_strategy,
		config,
	})
}

fn prepare_blob_for_compilation(
	mut blob: RuntimeBlob,
	semantics: &Semantics,
) -> std::result::Result<RuntimeBlob, WasmError> {
	if let Some(DeterministicStackLimit { logical_max, .. }) = semantics.deterministic_stack_limit {
		blob = blob.inject_stack_depth_metering(logical_max)?;
	}

	if let InstantiationStrategy::LegacyInstanceReuse = semantics.instantiation_strategy {
		// When this strategy is used this must be called after all other passes which may introduce
		// new global variables, otherwise they will not be reset when we call into the runtime
		// again.
		blob.expose_mutable_globals();
	}

	// We don't actually need the memory to be imported so we can just convert any memory
	// import into an export with impunity. This simplifies our code since `wasmtime` will
	// now automatically take care of creating the memory for us, and it is also necessary
	// to enable `wasmtime`'s instance pooling. (Imported memories are ineligible for pooling.)
	blob.convert_memory_import_into_export()?;
	blob.add_extra_heap_pages_to_memory_section(
		semantics
			.extra_heap_pages
			.try_into()
			.map_err(|e| WasmError::Other(format!("invalid `extra_heap_pages`: {}", e)))?,
	)?;

	Ok(blob)
}

/// Takes a [`RuntimeBlob`] and precompiles it returning the serialized result of compilation. It
/// can then be used for calling [`create_runtime`] avoiding long compilation times.
pub fn prepare_runtime_artifact(
	blob: RuntimeBlob,
	semantics: &Semantics,
) -> std::result::Result<Vec<u8>, WasmError> {
	let mut semantics = semantics.clone();
	replace_strategy_if_broken(&mut semantics.instantiation_strategy);

	let blob = prepare_blob_for_compilation(blob, &semantics)?;

	let engine = Engine::new(&common_config(&semantics)?)
		.map_err(|e| WasmError::Other(format!("cannot create the engine: {:#}", e)))?;

	engine
		.precompile_module(&blob.serialize())
		.map_err(|e| WasmError::Other(format!("cannot precompile module: {:#}", e)))
}

fn perform_call(
	data: &[u8],
	instance_wrapper: &mut InstanceWrapper,
	entrypoint: EntryPoint,
	mut allocator: FreeingBumpHeapAllocator,
	allocation_stats: &mut Option<AllocationStats>,
) -> Result<Vec<u8>> {
	let (data_ptr, data_len) = inject_input_data(instance_wrapper, &mut allocator, data)?;

	let host_state = HostState::new(allocator);

	// Set the host state before calling into wasm.
	instance_wrapper.store_mut().data_mut().host_state = Some(host_state);

	let ret = entrypoint
		.call(instance_wrapper.store_mut(), data_ptr, data_len)
		.map(unpack_ptr_and_len);

	// Reset the host state
	let host_state = instance_wrapper.store_mut().data_mut().host_state.take().expect(
		"the host state is always set before calling into WASM so it can't be None here; qed",
	);
	*allocation_stats = Some(host_state.allocation_stats());

	let (output_ptr, output_len) = ret?;
	let output = extract_output_data(instance_wrapper, output_ptr, output_len)?;

	Ok(output)
}

fn inject_input_data(
	instance: &mut InstanceWrapper,
	allocator: &mut FreeingBumpHeapAllocator,
	data: &[u8],
) -> Result<(Pointer<u8>, WordSize)> {
	let mut ctx = instance.store_mut();
	let memory = ctx.data().memory();
	let memory = memory.data_mut(&mut ctx);
	let data_len = data.len() as WordSize;
	let data_ptr = allocator.allocate(memory, data_len)?;
	util::write_memory_from(instance.store_mut(), data_ptr, data)?;
	Ok((data_ptr, data_len))
}

fn extract_output_data(
	instance: &InstanceWrapper,
	output_ptr: u32,
	output_len: u32,
) -> Result<Vec<u8>> {
	let mut output = vec![0; output_len as usize];
	util::read_memory_into(instance.store(), Pointer::new(output_ptr), &mut output)?;
	Ok(output)
}<|MERGE_RESOLUTION|>--- conflicted
+++ resolved
@@ -322,13 +322,6 @@
 	};
 	config.profiler(profiler);
 
-<<<<<<< HEAD
-	if let Some(DeterministicStackLimit { native_stack_max, .. }) =
-		semantics.deterministic_stack_limit
-	{
-		config.max_wasm_stack(native_stack_max as usize);
-	}
-=======
 	let native_stack_max = match semantics.deterministic_stack_limit {
 		Some(DeterministicStackLimit { native_stack_max, .. }) => native_stack_max,
 
@@ -340,7 +333,6 @@
 	};
 
 	config.max_wasm_stack(native_stack_max as usize);
->>>>>>> 12b5b5a5
 
 	config.parallel_compilation(semantics.parallel_compilation);
 
