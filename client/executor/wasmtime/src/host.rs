--- conflicted
+++ resolved
@@ -29,16 +29,10 @@
 	sandbox::{self, SupervisorFuncIndex},
 	util::MemoryTransfer,
 };
-<<<<<<< HEAD
-use sp_core::sandbox as sandbox_primitives;
-use sp_wasm_interface::{FunctionContext, MemoryId, Pointer, Result as WResult, Sandbox, WordSize};
-use wasmtime::{Caller, Func, Val};
-=======
 use sp_sandbox::env as sandbox_env;
 use sp_wasm_interface::{FunctionContext, MemoryId, Pointer, Sandbox, WordSize};
 
 use crate::{runtime::StoreData, util};
->>>>>>> bc7a1e6c
 
 // The sandbox store is inside of a Option<Box<..>>> so that we can temporarily borrow it.
 struct SandboxStore(Option<Box<sandbox::Store<Func>>>);
@@ -177,11 +171,7 @@
 		};
 
 		if util::write_memory_from(&mut self.caller, buf_ptr, &buffer).is_err() {
-<<<<<<< HEAD
-			return Ok(sandbox_primitives::ERR_OUT_OF_BOUNDS);
-=======
 			return Ok(sandbox_env::ERR_OUT_OF_BOUNDS)
->>>>>>> bc7a1e6c
 		}
 
 		Ok(sandbox_env::ERR_OK)
@@ -204,11 +194,7 @@
 		};
 
 		if sandboxed_memory.write_from(Pointer::new(offset as u32), &buffer).is_err() {
-<<<<<<< HEAD
-			return Ok(sandbox_primitives::ERR_OUT_OF_BOUNDS);
-=======
 			return Ok(sandbox_env::ERR_OUT_OF_BOUNDS)
->>>>>>> bc7a1e6c
 		}
 
 		Ok(sandbox_env::ERR_OK)
@@ -315,16 +301,7 @@
 			store.instantiate(
 				wasm,
 				guest_env,
-<<<<<<< HEAD
-				&mut SandboxContext {
-					host_context: self,
-					dispatch_thunk: dispatch_thunk.clone(),
-					state,
-				},
-=======
-				state,
-				&mut SandboxContext { host_context: self, dispatch_thunk },
->>>>>>> bc7a1e6c
+				&mut SandboxContext { host_context: self, dispatch_thunk, state },
 			)
 		}));
 
@@ -355,7 +332,7 @@
 			.map_err(|e| e.to_string())
 	}
 
-	fn memory_size(&mut self, memory_id: MemoryId) -> WResult<u32> {
+	fn memory_size(&mut self, memory_id: MemoryId) -> sp_wasm_interface::Result<u32> {
 		let mut m = self
 			.sandbox_store()
 			.memory(memory_id)
@@ -363,13 +340,13 @@
 		Ok(m.memory_size())
 	}
 
-	fn memory_grow(&mut self, memory_id: MemoryId, pages_num: u32) -> WResult<u32> {
+	fn memory_grow(&mut self, memory_id: MemoryId, pages_num: u32) -> sp_wasm_interface::Result<u32> {
 		let mut m = self.sandbox_store().memory(memory_id)
 			.map_err(|e| format!("Cannot get wasmer memory: {}", e))?;
 		m.memory_grow(pages_num).map_err(|e| format!("{}", e))
 	}
 
-	fn get_buff(&mut self, memory_id: MemoryId) -> WResult<*mut u8> {
+	fn get_buff(&mut self, memory_id: MemoryId) -> sp_wasm_interface::Result<*mut u8> {
 		let mut m = self.sandbox_store().memory(memory_id)
 			.map_err(|e| format!("Cannot get wasmer memory: {}", e))?;
 		Ok(m.get_buff())
@@ -403,18 +380,12 @@
 		);
 
 		match result {
-			Ok(()) => {
+			Ok(()) =>
 				if let Some(ret_val) = ret_vals[0].i64() {
 					Ok(ret_val)
 				} else {
-<<<<<<< HEAD
-					return Err("Supervisor function returned unexpected result!".into());
-				}
-			},
-=======
 					Err("Supervisor function returned unexpected result!".into())
 				},
->>>>>>> bc7a1e6c
 			Err(err) => Err(err.to_string().into()),
 		}
 	}
