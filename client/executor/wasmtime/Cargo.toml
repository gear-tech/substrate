[package]
name = "sc-executor-wasmtime"
version = "0.10.0-dev"
authors = ["Parity Technologies <admin@parity.io>"]
edition = "2021"
license = "GPL-3.0-or-later WITH Classpath-exception-2.0"
homepage = "https://substrate.io"
repository = "https://github.com/paritytech/substrate/"
description = "Defines a `WasmRuntime` that uses the Wasmtime JIT to execute."
readme = "README.md"

[package.metadata.docs.rs]
targets = ["x86_64-unknown-linux-gnu"]

[dependencies]
log = "0.4.17"
cfg-if = "1.0"
libc = "0.2.121"

# When bumping wasmtime do not forget to also bump rustix
# to exactly the same version as used by wasmtime!
<<<<<<< HEAD
wasmtime = { version = "6.0.2", default-features = false, features = [
=======
wasmtime = { version = "8.0.1", default-features = false, features = [
>>>>>>> 5e49f6e4
	"cache",
	"cranelift",
	"jitdump",
	"parallel-compilation",
	"pooling-allocator"
] }
anyhow = "1.0.68"
sc-executor-common = { version = "0.10.0-dev", path = "../common" }
sp-allocator = { version = "4.1.0-dev", path = "../../../primitives/allocator" }
sp-runtime-interface = { version = "7.0.0", path = "../../../primitives/runtime-interface" }
sp-wasm-interface = { version = "7.0.0", path = "../../../primitives/wasm-interface", features = ["wasmtime"] }

# Here we include the rustix crate in the exactly same semver-compatible version as used by
# wasmtime and enable its 'use-libc' flag.
#
# By default rustix directly calls the appropriate syscalls completely bypassing libc;
# this doesn't have any actual benefits for us besides making it harder to debug memory
# problems (since then `mmap` etc. cannot be easily hooked into).
rustix = { version = "0.36.7", default-features = false, features = ["std", "mm", "fs", "param", "use-libc"] }
once_cell = "1.12.0"

[dev-dependencies]
wat = "1.0"
sc-runtime-test = { version = "2.0.0", path = "../runtime-test" }
sp-io = { version = "7.0.0", path = "../../../primitives/io" }
tempfile = "3.3.0"
paste = "1.0"
codec = { package = "parity-scale-codec", version = "3.2.2" }
cargo_metadata = "0.15.4"<|MERGE_RESOLUTION|>--- conflicted
+++ resolved
@@ -19,11 +19,7 @@
 
 # When bumping wasmtime do not forget to also bump rustix
 # to exactly the same version as used by wasmtime!
-<<<<<<< HEAD
-wasmtime = { version = "6.0.2", default-features = false, features = [
-=======
 wasmtime = { version = "8.0.1", default-features = false, features = [
->>>>>>> 5e49f6e4
 	"cache",
 	"cranelift",
 	"jitdump",
