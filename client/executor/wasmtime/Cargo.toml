[package]
name = "sc-executor-wasmtime"
version = "0.10.0-dev"
authors = ["Parity Technologies <admin@parity.io>"]
edition = "2021"
license = "GPL-3.0-or-later WITH Classpath-exception-2.0"
homepage = "https://substrate.io"
repository = "https://github.com/paritytech/substrate/"
description = "Defines a `WasmRuntime` that uses the Wasmtime JIT to execute."
readme = "README.md"

[package.metadata.docs.rs]
targets = ["x86_64-unknown-linux-gnu"]

[dependencies]
cfg-if = "1.0"
codec = { package = "parity-scale-codec", version = "3.0.0" }
libc = "0.2.121"
log = "0.4.17"
<<<<<<< HEAD
parity-wasm = "0.45.0"
wasmtime = { version = "0.39.1", default-features = false, features = [
=======
parity-wasm = "0.45"

# When bumping wasmtime do not forget to also bump rustix
# to exactly the same version as used by wasmtime!
wasmtime = { version = "0.40.1", default-features = false, features = [
>>>>>>> 12b5b5a5
	"cache",
	"cranelift",
	"jitdump",
	"parallel-compilation",
	"memory-init-cow",
	"pooling-allocator",
] }
sc-allocator = { version = "4.1.0-dev", path = "../../allocator" }
sc-executor-common = { version = "0.10.0-dev", path = "../common" }
sp-runtime-interface = { version = "6.0.0", path = "../../../primitives/runtime-interface" }
sp-sandbox = { version = "0.10.0-dev", path = "../../../primitives/sandbox" }
sp-wasm-interface = { version = "6.0.0", features = ["wasmtime"], path = "../../../primitives/wasm-interface" }

# Here we include the rustix crate used by wasmtime just to enable its 'use-libc' flag.
#
# By default rustix directly calls the appropriate syscalls completely bypassing libc;
# this doesn't have any actual benefits for us besides making it harder to debug memory
# problems (since then `mmap` etc. cannot be easily hooked into).
rustix = { version = "0.35.9", default-features = false, features = ["std", "mm", "fs", "param", "use-libc"] }
once_cell = "1.12.0"

[dev-dependencies]
wat = "1.0"
sc-runtime-test = { version = "2.0.0", path = "../runtime-test" }
sp-io = { version = "6.0.0", path = "../../../primitives/io" }
tempfile = "3.3.0"
paste = "1.0"<|MERGE_RESOLUTION|>--- conflicted
+++ resolved
@@ -17,16 +17,11 @@
 codec = { package = "parity-scale-codec", version = "3.0.0" }
 libc = "0.2.121"
 log = "0.4.17"
-<<<<<<< HEAD
-parity-wasm = "0.45.0"
-wasmtime = { version = "0.39.1", default-features = false, features = [
-=======
 parity-wasm = "0.45"
 
 # When bumping wasmtime do not forget to also bump rustix
 # to exactly the same version as used by wasmtime!
 wasmtime = { version = "0.40.1", default-features = false, features = [
->>>>>>> 12b5b5a5
 	"cache",
 	"cranelift",
 	"jitdump",
