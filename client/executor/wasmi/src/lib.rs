// This file is part of Substrate.

// Copyright (C) 2019-2022 Parity Technologies (UK) Ltd.
// SPDX-License-Identifier: GPL-3.0-or-later WITH Classpath-exception-2.0

// This program is free software: you can redistribute it and/or modify
// it under the terms of the GNU General Public License as published by
// the Free Software Foundation, either version 3 of the License, or
// (at your option) any later version.

// This program is distributed in the hope that it will be useful,
// but WITHOUT ANY WARRANTY; without even the implied warranty of
// MERCHANTABILITY or FITNESS FOR A PARTICULAR PURPOSE. See the
// GNU General Public License for more details.

// You should have received a copy of the GNU General Public License
// along with this program. If not, see <https://www.gnu.org/licenses/>.

//! This crate provides an implementation of `WasmModule` that is baked by wasmi.

use std::{cell::RefCell, rc::Rc, str, sync::Arc};

use log::{debug, error, trace};
use wasmi::{
	memory_units::Pages,
	FuncInstance, ImportsBuilder, MemoryInstance, MemoryRef, Module, ModuleInstance, ModuleRef,
	RuntimeValue::{self, I32, I64},
	TableRef,
};

use codec::{Decode, Encode};
use sc_executor_common::{
	error::{Error, MessageWithBacktrace, WasmError},
	runtime_blob::{DataSegmentsSnapshot, RuntimeBlob},
	sandbox,
	util::MemoryTransfer,
	wasm_runtime::{InvokeMethod, WasmInstance, WasmModule},
};
use sp_runtime_interface::unpack_ptr_and_len;
use sp_sandbox::env as sandbox_env;
use sp_wasm_interface::{
	Function, FunctionContext, MemoryId, Pointer, Result as WResult, Sandbox, WordSize,
};

struct FunctionExecutor {
	sandbox_store: Rc<RefCell<sandbox::Store<wasmi::FuncRef>>>,
	heap: RefCell<sc_allocator::FreeingBumpHeapAllocator>,
	memory: MemoryRef,
	table: Option<TableRef>,
	host_functions: Arc<Vec<&'static dyn Function>>,
	allow_missing_func_imports: bool,
	missing_functions: Arc<Vec<String>>,
	panic_message: Option<String>,
}

impl FunctionExecutor {
	fn new(
		m: MemoryRef,
		heap_base: u32,
		t: Option<TableRef>,
		host_functions: Arc<Vec<&'static dyn Function>>,
		allow_missing_func_imports: bool,
		missing_functions: Arc<Vec<String>>,
	) -> Result<Self, Error> {
		Ok(FunctionExecutor {
			sandbox_store: Rc::new(RefCell::new(sandbox::Store::new(
				sandbox::SandboxBackend::Wasmi,
			))),
			heap: RefCell::new(sc_allocator::FreeingBumpHeapAllocator::new(heap_base)),
			memory: m,
			table: t,
			host_functions,
			allow_missing_func_imports,
			missing_functions,
			panic_message: None,
		})
	}
}

struct SandboxContext<'a> {
	executor: &'a mut FunctionExecutor,
	dispatch_thunk: wasmi::FuncRef,
	/// Custom data to propagate it in supervisor export functions
	state: u32,
}

impl<'a> sandbox::SandboxContext for SandboxContext<'a> {
	fn invoke(
		&mut self,
		invoke_args_ptr: Pointer<u8>,
		invoke_args_len: WordSize,
		func_idx: sandbox::SupervisorFuncIndex,
	) -> Result<i64, Error> {
		let result = wasmi::FuncInstance::invoke(
			&self.dispatch_thunk,
			&[
				RuntimeValue::I32(u32::from(invoke_args_ptr) as i32),
				RuntimeValue::I32(invoke_args_len as i32),
				RuntimeValue::I32(self.state as i32),
				RuntimeValue::I32(usize::from(func_idx) as i32),
			],
			self.executor,
		);

		match result {
			Ok(Some(RuntimeValue::I64(val))) => Ok(val),
			Ok(_) => Err("Supervisor function returned unexpected result!".into()),
			Err(err) => Err(Error::Sandbox(err.to_string())),
		}
	}

	fn supervisor_context(&mut self) -> &mut dyn FunctionContext {
		self.executor
	}
}

impl FunctionContext for FunctionExecutor {
	fn read_memory_into(&self, address: Pointer<u8>, dest: &mut [u8]) -> WResult<()> {
		self.memory.get_into(address.into(), dest).map_err(|e| e.to_string())
	}

	fn write_memory(&mut self, address: Pointer<u8>, data: &[u8]) -> WResult<()> {
		self.memory.set(address.into(), data).map_err(|e| e.to_string())
	}

	fn allocate_memory(&mut self, size: WordSize) -> WResult<Pointer<u8>> {
		let heap = &mut self.heap.borrow_mut();
		self.memory
			.with_direct_access_mut(|mem| heap.allocate(mem, size).map_err(|e| e.to_string()))
	}

	fn deallocate_memory(&mut self, ptr: Pointer<u8>) -> WResult<()> {
		let heap = &mut self.heap.borrow_mut();
		self.memory
			.with_direct_access_mut(|mem| heap.deallocate(mem, ptr).map_err(|e| e.to_string()))
	}

	fn sandbox(&mut self) -> &mut dyn Sandbox {
		self
	}

	fn register_panic_error_message(&mut self, message: &str) {
		self.panic_message = Some(message.to_owned());
	}
}

impl Sandbox for FunctionExecutor {
	fn memory_get(
		&mut self,
		memory_id: MemoryId,
		offset: WordSize,
		buf_ptr: Pointer<u8>,
		buf_len: WordSize,
	) -> WResult<u32> {
		let sandboxed_memory =
			self.sandbox_store.borrow().memory(memory_id).map_err(|e| e.to_string())?;

		let len = buf_len as usize;

		let buffer = match sandboxed_memory.read(Pointer::new(offset as u32), len) {
			Err(_) => return Ok(sandbox_env::ERR_OUT_OF_BOUNDS),
			Ok(buffer) => buffer,
		};

<<<<<<< HEAD
		if let Err(_) = self.memory.set(buf_ptr.into(), &buffer) {
			return Ok(sandbox_primitives::ERR_OUT_OF_BOUNDS);
=======
		if self.memory.set(buf_ptr.into(), &buffer).is_err() {
			return Ok(sandbox_env::ERR_OUT_OF_BOUNDS)
>>>>>>> bc7a1e6c
		}

		Ok(sandbox_env::ERR_OK)
	}

	fn memory_set(
		&mut self,
		memory_id: MemoryId,
		offset: WordSize,
		val_ptr: Pointer<u8>,
		val_len: WordSize,
	) -> WResult<u32> {
		let sandboxed_memory =
			self.sandbox_store.borrow().memory(memory_id).map_err(|e| e.to_string())?;

		let len = val_len as usize;

		let buffer = match self.memory.get(val_ptr.into(), len) {
			Err(_) => return Ok(sandbox_env::ERR_OUT_OF_BOUNDS),
			Ok(buffer) => buffer,
		};

<<<<<<< HEAD
		if let Err(_) = sandboxed_memory.write_from(Pointer::new(offset as u32), &buffer) {
			return Ok(sandbox_primitives::ERR_OUT_OF_BOUNDS);
=======
		if sandboxed_memory.write_from(Pointer::new(offset as u32), &buffer).is_err() {
			return Ok(sandbox_env::ERR_OUT_OF_BOUNDS)
>>>>>>> bc7a1e6c
		}

		Ok(sandbox_env::ERR_OK)
	}

	fn memory_teardown(&mut self, memory_id: MemoryId) -> WResult<()> {
		self.sandbox_store
			.borrow_mut()
			.memory_teardown(memory_id)
			.map_err(|e| e.to_string())
	}

	fn memory_new(&mut self, initial: u32, maximum: u32) -> WResult<MemoryId> {
		self.sandbox_store
			.borrow_mut()
			.new_memory(initial, maximum)
			.map_err(|e| e.to_string())
	}

	fn invoke(
		&mut self,
		instance_id: u32,
		export_name: &str,
		mut args: &[u8],
		return_val: Pointer<u8>,
		return_val_len: WordSize,
		state: u32,
	) -> WResult<u32> {
		trace!(target: "sp-sandbox", "invoke, instance_idx={}", instance_id);

		// Deserialize arguments and convert them into wasmi types.
		let args = Vec::<sp_wasm_interface::Value>::decode(&mut args)
			.map_err(|_| "Can't decode serialized arguments for the invocation")?
			.into_iter()
			.collect::<Vec<_>>();

		let instance =
			self.sandbox_store.borrow().instance(instance_id).map_err(|e| e.to_string())?;

		let dispatch_thunk = self
			.sandbox_store
			.borrow()
			.dispatch_thunk(instance_id)
			.map_err(|e| e.to_string())?;

		match instance.invoke(
			export_name,
			&args,
			&mut SandboxContext { dispatch_thunk, executor: self, state },
		) {
			Ok(None) => Ok(sandbox_env::ERR_OK),
			Ok(Some(val)) => {
				// Serialize return value and write it back into the memory.
				sp_wasm_interface::ReturnValue::Value(val).using_encoded(|val| {
					if val.len() > return_val_len as usize {
						return Err("Return value buffer is too small".into())
					}
					self.write_memory(return_val, val).map_err(|_| "Return value buffer is OOB")?;
					Ok(sandbox_env::ERR_OK)
				})
			},
			Err(_) => Ok(sandbox_env::ERR_EXECUTION),
		}
	}

	fn instance_teardown(&mut self, instance_id: u32) -> WResult<()> {
		self.sandbox_store
			.borrow_mut()
			.instance_teardown(instance_id)
			.map_err(|e| e.to_string())
	}

	fn instance_new(
		&mut self,
		dispatch_thunk_id: u32,
		wasm: &[u8],
		raw_env_def: &[u8],
		state: u32,
	) -> WResult<u32> {
		// Extract a dispatch thunk from instance's table by the specified index.
		let dispatch_thunk = {
			let table = self
				.table
				.as_ref()
				.ok_or("Runtime doesn't have a table; sandbox is unavailable")?;
			table
				.get(dispatch_thunk_id)
				.map_err(|_| "dispatch_thunk_idx is out of the table bounds")?
				.ok_or("dispatch_thunk_idx points on an empty table entry")?
		};

		let guest_env =
			match sandbox::GuestEnvironment::decode(&*self.sandbox_store.borrow(), raw_env_def) {
				Ok(guest_env) => guest_env,
				Err(_) => return Ok(sandbox_env::ERR_MODULE as u32),
			};

		let store = self.sandbox_store.clone();
		let result = store.borrow_mut().instantiate(
			wasm,
			guest_env,
			&mut SandboxContext { executor: self, dispatch_thunk: dispatch_thunk.clone(), state },
		);

		let instance_idx_or_err_code =
			match result.map(|i| i.register(&mut store.borrow_mut(), dispatch_thunk)) {
				Ok(instance_idx) => instance_idx,
				Err(sandbox::InstantiationError::StartTrapped) => sandbox_env::ERR_EXECUTION,
				Err(_) => sandbox_env::ERR_MODULE,
			};

		Ok(instance_idx_or_err_code)
	}

	fn get_global_val(
		&self,
		instance_idx: u32,
		name: &str,
	) -> WResult<Option<sp_wasm_interface::Value>> {
		self.sandbox_store
			.borrow()
			.instance(instance_idx)
			.map(|i| i.get_global_val(name))
			.map_err(|e| e.to_string())
	}

	fn memory_grow(&mut self, memory_id: MemoryId, pages: u32) -> WResult<u32> {
		let mut m = self
			.sandbox_store
			.borrow_mut()
			.memory(memory_id)
			.map_err(|e| format!("Cannot get wasmi memory: {}", e))?;
		m.memory_grow(pages).map_err(|e| format!("{}", e))
	}

	fn memory_size(&mut self, memory_id: MemoryId) -> WResult<u32> {
		let mut m = self
			.sandbox_store
			.borrow_mut()
			.memory(memory_id)
			.map_err(|e| format!("Cannot get wasmi memory: {}", e))?;
		Ok(m.memory_size())
	}

	fn get_buff(&mut self, memory_id: MemoryId) -> WResult<*mut u8> {
		let mut m = self
			.sandbox_store
			.borrow_mut()
			.memory(memory_id)
			.map_err(|e| format!("Cannot get wasmi memory: {}", e))?;
		Ok(m.get_buff())
	}
}

/// Will be used on initialization of a module to resolve function and memory imports.
struct Resolver<'a> {
	/// All the hot functions that we export for the WASM blob.
	host_functions: &'a [&'static dyn Function],
	/// Should we allow missing function imports?
	///
	/// If `true`, we return a stub that will return an error when being called.
	allow_missing_func_imports: bool,
	/// All the names of functions for that we did not provide a host function.
	missing_functions: RefCell<Vec<String>>,
	/// Will be used as initial and maximum size of the imported memory.
	heap_pages: usize,
	/// By default, runtimes should import memory and this is `Some(_)` after
	/// resolving. However, to be backwards compatible, we also support memory
	/// exported by the WASM blob (this will be `None` after resolving).
	import_memory: RefCell<Option<MemoryRef>>,
}

impl<'a> Resolver<'a> {
	fn new(
		host_functions: &'a [&'static dyn Function],
		allow_missing_func_imports: bool,
		heap_pages: usize,
	) -> Resolver<'a> {
		Resolver {
			host_functions,
			allow_missing_func_imports,
			missing_functions: RefCell::new(Vec::new()),
			heap_pages,
			import_memory: Default::default(),
		}
	}
}

impl<'a> wasmi::ModuleImportResolver for Resolver<'a> {
	fn resolve_func(
		&self,
		name: &str,
		signature: &wasmi::Signature,
	) -> std::result::Result<wasmi::FuncRef, wasmi::Error> {
		let signature = sp_wasm_interface::Signature::from(signature);
		for (function_index, function) in self.host_functions.iter().enumerate() {
			if name == function.name() {
				if signature == function.signature() {
					return Ok(wasmi::FuncInstance::alloc_host(signature.into(), function_index));
				} else {
					return Err(wasmi::Error::Instantiation(format!(
						"Invalid signature for function `{}` expected `{:?}`, got `{:?}`",
						function.name(),
						signature,
						function.signature(),
					)));
				}
			}
		}

		if self.allow_missing_func_imports {
			trace!(target: "wasm-executor", "Could not find function `{}`, a stub will be provided instead.", name);
			let id = self.missing_functions.borrow().len() + self.host_functions.len();
			self.missing_functions.borrow_mut().push(name.to_string());

			Ok(wasmi::FuncInstance::alloc_host(signature.into(), id))
		} else {
			Err(wasmi::Error::Instantiation(format!("Export {} not found", name)))
		}
	}

	fn resolve_memory(
		&self,
		field_name: &str,
		memory_type: &wasmi::MemoryDescriptor,
	) -> Result<MemoryRef, wasmi::Error> {
		if field_name == "memory" {
			match &mut *self.import_memory.borrow_mut() {
				Some(_) => {
					Err(wasmi::Error::Instantiation("Memory can not be imported twice!".into()))
				},
				memory_ref @ None => {
					if memory_type
						.maximum()
						.map(|m| m.saturating_sub(memory_type.initial()))
						.map(|m| self.heap_pages > m as usize)
						.unwrap_or(false)
					{
						Err(wasmi::Error::Instantiation(format!(
							"Heap pages ({}) is greater than imported memory maximum ({}).",
							self.heap_pages,
							memory_type
								.maximum()
								.map(|m| m.saturating_sub(memory_type.initial()))
								.expect("Maximum is set, checked above; qed"),
						)))
					} else {
						let memory = MemoryInstance::alloc(
							Pages(memory_type.initial() as usize + self.heap_pages),
							Some(Pages(memory_type.initial() as usize + self.heap_pages)),
						)?;
						*memory_ref = Some(memory.clone());
						Ok(memory)
					}
				},
			}
		} else {
			Err(wasmi::Error::Instantiation(format!(
				"Unknown memory reference with name: {}",
				field_name
			)))
		}
	}
}

impl wasmi::Externals for FunctionExecutor {
	fn invoke_index(
		&mut self,
		index: usize,
		args: wasmi::RuntimeArgs,
	) -> Result<Option<wasmi::RuntimeValue>, wasmi::Trap> {
		let mut args = args.as_ref().iter().copied().map(Into::into);

		if let Some(function) = self.host_functions.clone().get(index) {
			function
				.execute(self, &mut args)
				.map_err(|msg| Error::FunctionExecution(function.name().to_string(), msg))
				.map_err(wasmi::Trap::from)
				.map(|v| v.map(Into::into))
		} else if self.allow_missing_func_imports
			&& index >= self.host_functions.len()
			&& index < self.host_functions.len() + self.missing_functions.len()
		{
			Err(Error::from(format!(
				"Function `{}` is only a stub. Calling a stub is not allowed.",
				self.missing_functions[index - self.host_functions.len()],
			))
			.into())
		} else {
			Err(Error::from(format!("Could not find host function with index: {}", index)).into())
		}
	}
}

fn get_mem_instance(module: &ModuleRef) -> Result<MemoryRef, Error> {
	Ok(module
		.export_by_name("memory")
		.ok_or(Error::InvalidMemoryReference)?
		.as_memory()
		.ok_or(Error::InvalidMemoryReference)?
		.clone())
}

/// Find the global named `__heap_base` in the given wasm module instance and
/// tries to get its value.
fn get_heap_base(module: &ModuleRef) -> Result<u32, Error> {
	let heap_base_val = module
		.export_by_name("__heap_base")
		.ok_or(Error::HeapBaseNotFoundOrInvalid)?
		.as_global()
		.ok_or(Error::HeapBaseNotFoundOrInvalid)?
		.get();

	match heap_base_val {
		wasmi::RuntimeValue::I32(v) => Ok(v as u32),
		_ => Err(Error::HeapBaseNotFoundOrInvalid),
	}
}

/// Call a given method in the given wasm-module runtime.
fn call_in_wasm_module(
	module_instance: &ModuleRef,
	memory: &MemoryRef,
	method: InvokeMethod,
	data: &[u8],
	host_functions: Arc<Vec<&'static dyn Function>>,
	allow_missing_func_imports: bool,
	missing_functions: Arc<Vec<String>>,
) -> Result<Vec<u8>, Error> {
	// Initialize FunctionExecutor.
	let table: Option<TableRef> = module_instance
		.export_by_name("__indirect_function_table")
		.and_then(|e| e.as_table().cloned());
	let heap_base = get_heap_base(module_instance)?;

	let mut function_executor = FunctionExecutor::new(
		memory.clone(),
		heap_base,
		table.clone(),
		host_functions,
		allow_missing_func_imports,
		missing_functions,
	)?;

	// Write the call data
	let offset = function_executor.allocate_memory(data.len() as u32)?;
	function_executor.write_memory(offset, data)?;

	fn convert_trap(executor: &mut FunctionExecutor, trap: wasmi::Trap) -> Error {
		if let Some(message) = executor.panic_message.take() {
			Error::AbortedDueToPanic(MessageWithBacktrace { message, backtrace: None })
		} else {
			Error::AbortedDueToTrap(MessageWithBacktrace {
				message: trap.to_string(),
				backtrace: None,
			})
		}
	}

	let result = match method {
		InvokeMethod::Export(method) => module_instance
			.invoke_export(
				method,
				&[I32(u32::from(offset) as i32), I32(data.len() as i32)],
				&mut function_executor,
			)
			.map_err(|error| {
				if let wasmi::Error::Trap(trap) = error {
					convert_trap(&mut function_executor, trap)
				} else {
					error.into()
				}
			}),
		InvokeMethod::Table(func_ref) => {
			let func = table
				.ok_or(Error::NoTable)?
				.get(func_ref)?
				.ok_or(Error::NoTableEntryWithIndex(func_ref))?;
			FuncInstance::invoke(
				&func,
				&[I32(u32::from(offset) as i32), I32(data.len() as i32)],
				&mut function_executor,
			)
			.map_err(|trap| convert_trap(&mut function_executor, trap))
		},
		InvokeMethod::TableWithWrapper { dispatcher_ref, func } => {
			let dispatcher = table
				.ok_or(Error::NoTable)?
				.get(dispatcher_ref)?
				.ok_or(Error::NoTableEntryWithIndex(dispatcher_ref))?;

			FuncInstance::invoke(
				&dispatcher,
				&[I32(func as _), I32(u32::from(offset) as i32), I32(data.len() as i32)],
				&mut function_executor,
			)
			.map_err(|trap| convert_trap(&mut function_executor, trap))
		},
	};

	match result {
		Ok(Some(I64(r))) => {
			let (ptr, length) = unpack_ptr_and_len(r as u64);
			memory.get(ptr, length as usize).map_err(|_| Error::Runtime)
		},
		Err(e) => {
			trace!(
				target: "wasm-executor",
				"Failed to execute code with {} pages",
				memory.current_size().0,
			);
			Err(e)
		},
		_ => Err(Error::InvalidReturn),
	}
}

/// Prepare module instance
fn instantiate_module(
	heap_pages: usize,
	module: &Module,
	host_functions: &[&'static dyn Function],
	allow_missing_func_imports: bool,
) -> Result<(ModuleRef, Vec<String>, MemoryRef), Error> {
	let resolver = Resolver::new(host_functions, allow_missing_func_imports, heap_pages);
	// start module instantiation. Don't run 'start' function yet.
	let intermediate_instance =
		ModuleInstance::new(module, &ImportsBuilder::new().with_resolver("env", &resolver))?;

	// Verify that the module has the heap base global variable.
	let _ = get_heap_base(intermediate_instance.not_started_instance())?;

	// Get the memory reference. Runtimes should import memory, but to be backwards
	// compatible we also support exported memory.
	let memory = match resolver.import_memory.into_inner() {
		Some(memory) => memory,
		None => {
			debug!(
				target: "wasm-executor",
				"WASM blob does not imports memory, falling back to exported memory",
			);

			let memory = get_mem_instance(intermediate_instance.not_started_instance())?;
			memory.grow(Pages(heap_pages)).map_err(|_| Error::Runtime)?;

			memory
		},
	};

	if intermediate_instance.has_start() {
		// Runtime is not allowed to have the `start` function.
		Err(Error::RuntimeHasStartFn)
	} else {
		Ok((
			intermediate_instance.assert_no_start(),
			resolver.missing_functions.into_inner(),
			memory,
		))
	}
}

/// A state snapshot of an instance taken just after instantiation.
///
/// It is used for restoring the state of the module after execution.
#[derive(Clone)]
struct GlobalValsSnapshot {
	/// The list of all global mutable variables of the module in their sequential order.
	global_mut_values: Vec<RuntimeValue>,
}

impl GlobalValsSnapshot {
	// Returns `None` if instance is not valid.
	fn take(module_instance: &ModuleRef) -> Self {
		// Collect all values of mutable globals.
		let global_mut_values = module_instance
			.globals()
			.iter()
			.filter(|g| g.is_mutable())
			.map(|g| g.get())
			.collect();
		Self { global_mut_values }
	}

	/// Reset the runtime instance to the initial version by restoring
	/// the preserved memory and globals.
	///
	/// Returns `Err` if applying the snapshot is failed.
	fn apply(&self, instance: &ModuleRef) -> Result<(), WasmError> {
		for (global_ref, global_val) in instance
			.globals()
			.iter()
			.filter(|g| g.is_mutable())
			.zip(self.global_mut_values.iter())
		{
			// the instance should be the same as used for preserving and
			// we iterate the same way it as we do it for preserving values that means that the
			// types should be the same and all the values are mutable. So no error is expected/
			global_ref.set(*global_val).map_err(|_| WasmError::ApplySnapshotFailed)?;
		}
		Ok(())
	}
}

/// A runtime along with initial copy of data segments.
pub struct WasmiRuntime {
	/// A wasm module.
	module: Module,
	/// The host functions registered for this instance.
	host_functions: Arc<Vec<&'static dyn Function>>,
	/// Enable stub generation for functions that are not available in `host_functions`.
	/// These stubs will error when the wasm blob tries to call them.
	allow_missing_func_imports: bool,
	/// Numer of heap pages this runtime uses.
	heap_pages: u64,

	global_vals_snapshot: GlobalValsSnapshot,
	data_segments_snapshot: DataSegmentsSnapshot,
}

impl WasmModule for WasmiRuntime {
	fn new_instance(&self) -> Result<Box<dyn WasmInstance>, Error> {
		// Instantiate this module.
		let (instance, missing_functions, memory) = instantiate_module(
			self.heap_pages as usize,
			&self.module,
			&self.host_functions,
			self.allow_missing_func_imports,
		)
		.map_err(|e| WasmError::Instantiation(e.to_string()))?;

		Ok(Box::new(WasmiInstance {
			instance,
			memory,
			global_vals_snapshot: self.global_vals_snapshot.clone(),
			data_segments_snapshot: self.data_segments_snapshot.clone(),
			host_functions: self.host_functions.clone(),
			allow_missing_func_imports: self.allow_missing_func_imports,
			missing_functions: Arc::new(missing_functions),
		}))
	}
}

/// Create a new `WasmiRuntime` given the code. This function loads the module and
/// stores it in the instance.
pub fn create_runtime(
	blob: RuntimeBlob,
	heap_pages: u64,
	host_functions: Vec<&'static dyn Function>,
	allow_missing_func_imports: bool,
) -> Result<WasmiRuntime, WasmError> {
	let data_segments_snapshot =
		DataSegmentsSnapshot::take(&blob).map_err(|e| WasmError::Other(e.to_string()))?;

	let module =
		Module::from_parity_wasm_module(blob.into_inner()).map_err(|_| WasmError::InvalidModule)?;

	let global_vals_snapshot = {
		let (instance, _, _) = instantiate_module(
			heap_pages as usize,
			&module,
			&host_functions,
			allow_missing_func_imports,
		)
		.map_err(|e| WasmError::Instantiation(e.to_string()))?;
		GlobalValsSnapshot::take(&instance)
	};

	Ok(WasmiRuntime {
		module,
		data_segments_snapshot,
		global_vals_snapshot,
		host_functions: Arc::new(host_functions),
		allow_missing_func_imports,
		heap_pages,
	})
}

/// Wasmi instance wrapper along with the state snapshot.
pub struct WasmiInstance {
	/// A wasm module instance.
	instance: ModuleRef,
	/// The memory instance of used by the wasm module.
	memory: MemoryRef,
	/// The snapshot of global variable values just after instantiation.
	global_vals_snapshot: GlobalValsSnapshot,
	/// The snapshot of data segments.
	data_segments_snapshot: DataSegmentsSnapshot,
	/// The host functions registered for this instance.
	host_functions: Arc<Vec<&'static dyn Function>>,
	/// Enable stub generation for functions that are not available in `host_functions`.
	/// These stubs will error when the wasm blob trie to call them.
	allow_missing_func_imports: bool,
	/// List of missing functions detected during function resolution
	missing_functions: Arc<Vec<String>>,
}

// This is safe because `WasmiInstance` does not leak any references to `self.memory` and
// `self.instance`
unsafe impl Send for WasmiInstance {}

impl WasmInstance for WasmiInstance {
	fn call(&mut self, method: InvokeMethod, data: &[u8]) -> Result<Vec<u8>, Error> {
		// We reuse a single wasm instance for multiple calls and a previous call (if any)
		// altered the state. Therefore, we need to restore the instance to original state.

		// First, zero initialize the linear memory.
		self.memory.erase().map_err(|e| {
			// Snapshot restoration failed. This is pretty unexpected since this can happen
			// if some invariant is broken or if the system is under extreme memory pressure
			// (so erasing fails).
			error!(target: "wasm-executor", "snapshot restoration failed: {}", e);
			WasmError::ErasingFailed(e.to_string())
		})?;

		// Second, reapply data segments into the linear memory.
		self.data_segments_snapshot
			.apply(|offset, contents| self.memory.set(offset, contents))?;

		// Third, restore the global variables to their initial values.
		self.global_vals_snapshot.apply(&self.instance)?;

		call_in_wasm_module(
			&self.instance,
			&self.memory,
			method,
			data,
			self.host_functions.clone(),
			self.allow_missing_func_imports,
			self.missing_functions.clone(),
		)
	}

	fn get_global_const(&mut self, name: &str) -> Result<Option<sp_wasm_interface::Value>, Error> {
		match self.instance.export_by_name(name) {
			Some(global) => Ok(Some(
				global
					.as_global()
					.ok_or_else(|| format!("`{}` is not a global", name))?
					.get()
					.into(),
			)),
			None => Ok(None),
		}
	}
}<|MERGE_RESOLUTION|>--- conflicted
+++ resolved
@@ -162,13 +162,8 @@
 			Ok(buffer) => buffer,
 		};
 
-<<<<<<< HEAD
-		if let Err(_) = self.memory.set(buf_ptr.into(), &buffer) {
-			return Ok(sandbox_primitives::ERR_OUT_OF_BOUNDS);
-=======
 		if self.memory.set(buf_ptr.into(), &buffer).is_err() {
 			return Ok(sandbox_env::ERR_OUT_OF_BOUNDS)
->>>>>>> bc7a1e6c
 		}
 
 		Ok(sandbox_env::ERR_OK)
@@ -191,13 +186,8 @@
 			Ok(buffer) => buffer,
 		};
 
-<<<<<<< HEAD
-		if let Err(_) = sandboxed_memory.write_from(Pointer::new(offset as u32), &buffer) {
-			return Ok(sandbox_primitives::ERR_OUT_OF_BOUNDS);
-=======
 		if sandboxed_memory.write_from(Pointer::new(offset as u32), &buffer).is_err() {
 			return Ok(sandbox_env::ERR_OUT_OF_BOUNDS)
->>>>>>> bc7a1e6c
 		}
 
 		Ok(sandbox_env::ERR_OK)
