--- conflicted
+++ resolved
@@ -253,11 +253,7 @@
 	match call_in_wasm("test_calling_missing_external", &[], wasm_method, &mut ext).unwrap_err() {
 		Error::AbortedDueToTrap(error) => {
 			let expected = match wasm_method {
-<<<<<<< HEAD
-				WasmExecutionMethod::Interpreted => "host trap",
-=======
 				WasmExecutionMethod::Interpreted => "Other: Function `missing_external` is only a stub. Calling a stub is not allowed.",
->>>>>>> 12b5b5a5
 				#[cfg(feature = "wasmtime")]
 				WasmExecutionMethod::Compiled { .. } => "call to a missing function env:missing_external"
 			};
@@ -277,11 +273,7 @@
 	{
 		Error::AbortedDueToTrap(error) => {
 			let expected = match wasm_method {
-<<<<<<< HEAD
-				WasmExecutionMethod::Interpreted => "host trap",
-=======
 				WasmExecutionMethod::Interpreted => "Other: Function `yet_another_missing_external` is only a stub. Calling a stub is not allowed.",
->>>>>>> 12b5b5a5
 				#[cfg(feature = "wasmtime")]
 				WasmExecutionMethod::Compiled { .. } => "call to a missing function env:yet_another_missing_external"
 			};
