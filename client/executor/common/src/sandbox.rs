// This file is part of Substrate.

// Copyright (C) 2018-2022 Parity Technologies (UK) Ltd.
// SPDX-License-Identifier: GPL-3.0-or-later WITH Classpath-exception-2.0

// This program is free software: you can redistribute it and/or modify
// it under the terms of the GNU General Public License as published by
// the Free Software Foundation, either version 3 of the License, or
// (at your option) any later version.

// This program is distributed in the hope that it will be useful,
// but WITHOUT ANY WARRANTY; without even the implied warranty of
// MERCHANTABILITY or FITNESS FOR A PARTICULAR PURPOSE. See the
// GNU General Public License for more details.

// You should have received a copy of the GNU General Public License
// along with this program. If not, see <https://www.gnu.org/licenses/>.

//! This module implements sandboxing support in the runtime.
//!
//! Sandboxing is backed by wasmi and wasmer, depending on the configuration.

#[cfg(feature = "wasmer-sandbox")]
mod wasmer_backend;
mod wasmi_backend;

use std::{collections::HashMap, rc::Rc};

use codec::Decode;
use sp_sandbox::env as sandbox_env;
use sp_wasm_interface::{FunctionContext, Pointer, WordSize};

use crate::{
	error::{self, Result},
	util,
};

#[cfg(feature = "wasmer-sandbox")]
use self::wasmer_backend::{
	get_global as wasmer_get_global, instantiate as wasmer_instantiate, invoke as wasmer_invoke,
	new_memory as wasmer_new_memory, Backend as WasmerBackend,
	MemoryWrapper as WasmerMemoryWrapper,
};
use self::wasmi_backend::{
	get_global as wasmi_get_global, instantiate as wasmi_instantiate, invoke as wasmi_invoke,
	new_memory as wasmi_new_memory, MemoryWrapper as WasmiMemoryWrapper,
};

/// Index of a function inside the supervisor.
///
/// This is a typically an index in the default table of the supervisor, however
/// the exact meaning of this index is depends on the implementation of dispatch function.
#[derive(Copy, Clone, Debug, PartialEq)]
pub struct SupervisorFuncIndex(usize);

impl From<SupervisorFuncIndex> for usize {
	fn from(index: SupervisorFuncIndex) -> Self {
		index.0
	}
}

/// Index of a function within guest index space.
///
/// This index is supposed to be used as index for `Externals`.
#[derive(Copy, Clone, Debug, PartialEq)]
struct GuestFuncIndex(usize);

/// This struct holds a mapping from guest index space to supervisor.
struct GuestToSupervisorFunctionMapping {
	/// Position of elements in this vector are interpreted
	/// as indices of guest functions and are mapped to
	/// corresponding supervisor function indices.
	funcs: Vec<SupervisorFuncIndex>,
}

impl GuestToSupervisorFunctionMapping {
	/// Create an empty function mapping
	fn new() -> GuestToSupervisorFunctionMapping {
		GuestToSupervisorFunctionMapping { funcs: Vec::new() }
	}

	/// Add a new supervisor function to the mapping.
	/// Returns a newly assigned guest function index.
	fn define(&mut self, supervisor_func: SupervisorFuncIndex) -> GuestFuncIndex {
		let idx = self.funcs.len();
		self.funcs.push(supervisor_func);
		GuestFuncIndex(idx)
	}

	/// Find supervisor function index by its corresponding guest function index
	fn func_by_guest_index(&self, guest_func_idx: GuestFuncIndex) -> Option<SupervisorFuncIndex> {
		self.funcs.get(guest_func_idx.0).cloned()
	}
}

/// Holds sandbox function and memory imports and performs name resolution
struct Imports {
	/// Maps qualified function name to its guest function index
	func_map: HashMap<(Vec<u8>, Vec<u8>), GuestFuncIndex>,

	/// Maps qualified field name to its memory reference
	memories_map: HashMap<(Vec<u8>, Vec<u8>), Memory>,
}

impl Imports {
	fn func_by_name(&self, module_name: &str, func_name: &str) -> Option<GuestFuncIndex> {
		self.func_map
			.get(&(module_name.as_bytes().to_owned(), func_name.as_bytes().to_owned()))
			.cloned()
	}

	fn memory_by_name(&self, module_name: &str, memory_name: &str) -> Option<Memory> {
		self.memories_map
			.get(&(module_name.as_bytes().to_owned(), memory_name.as_bytes().to_owned()))
			.cloned()
	}
}

/// The sandbox context used to execute sandboxed functions.
pub trait SandboxContext {
	/// Invoke a function in the supervisor environment.
	///
	/// This first invokes the dispatch thunk function, passing in the function index of the
	/// desired function to call and serialized arguments. The thunk calls the desired function
	/// with the deserialized arguments, then serializes the result into memory and returns
	/// reference. The pointer to and length of the result in linear memory is encoded into an
	/// `i64`, with the upper 32 bits representing the pointer and the lower 32 bits representing
	/// the length.
	///
	/// # Errors
	///
	/// Returns `Err` if the dispatch_thunk function has an incorrect signature or traps during
	/// execution.
	fn invoke(
		&mut self,
		invoke_args_ptr: Pointer<u8>,
		invoke_args_len: WordSize,
		func_idx: SupervisorFuncIndex,
	) -> Result<i64>;

	/// Returns the supervisor context.
	fn supervisor_context(&mut self) -> &mut dyn FunctionContext;
}

/// Implementation of [`Externals`] that allows execution of guest module with
/// [externals][`Externals`] that might refer functions defined by supervisor.
///
/// [`Externals`]: ../wasmi/trait.Externals.html
pub struct GuestExternals<'a> {
	/// Instance of sandboxed module to be dispatched
	sandbox_instance: &'a SandboxInstance,
}

/// Module instance in terms of selected backend
enum BackendInstance {
	/// Wasmi module instance
	Wasmi(wasmi::ModuleRef),

	/// Wasmer module instance
	#[cfg(feature = "wasmer-sandbox")]
	Wasmer(wasmer::Instance),
}

/// Sandboxed instance of a wasm module.
///
/// It's primary purpose is to [`invoke`] exported functions on it.
///
/// All imports of this instance are specified at the creation time and
/// imports are implemented by the supervisor.
///
/// Hence, in order to invoke an exported function on a sandboxed module instance,
/// it's required to provide supervisor externals: it will be used to execute
/// code in the supervisor context.
///
/// This is generic over a supervisor function reference type.
///
/// [`invoke`]: #method.invoke
pub struct SandboxInstance {
	backend_instance: BackendInstance,
	guest_to_supervisor_mapping: GuestToSupervisorFunctionMapping,
}

impl SandboxInstance {
	/// Invoke an exported function by a name.
	///
	/// `supervisor_externals` is required to execute the implementations
	/// of the syscalls that published to a sandboxed module instance.
	pub fn invoke(
		&self,
		export_name: &str,
		args: &[sp_wasm_interface::Value],
		sandbox_context: &mut dyn SandboxContext,
	) -> std::result::Result<Option<sp_wasm_interface::Value>, error::Error> {
		match &self.backend_instance {
			BackendInstance::Wasmi(wasmi_instance) =>
				wasmi_invoke(self, wasmi_instance, export_name, args, sandbox_context),

			#[cfg(feature = "wasmer-sandbox")]
			BackendInstance::Wasmer(wasmer_instance) =>
				wasmer_invoke(wasmer_instance, export_name, args, sandbox_context),
		}
	}

	/// Get the value from a global with the given `name`.
	///
	/// Returns `Some(_)` if the global could be found.
	pub fn get_global_val(&self, name: &str) -> Option<sp_wasm_interface::Value> {
		match &self.backend_instance {
			BackendInstance::Wasmi(wasmi_instance) => wasmi_get_global(wasmi_instance, name),

			#[cfg(feature = "wasmer-sandbox")]
			BackendInstance::Wasmer(wasmer_instance) => wasmer_get_global(wasmer_instance, name),
		}
	}
}

/// Error occurred during instantiation of a sandboxed module.
pub enum InstantiationError {
	/// Something wrong with the environment definition. It either can't
	/// be decoded, have a reference to a non-existent or torn down memory instance.
	EnvironmentDefinitionCorrupted,
	/// Provided module isn't recognized as a valid webassembly binary.
	ModuleDecoding,
	/// Module is a well-formed webassembly binary but could not be instantiated. This could
	/// happen because, e.g. the module imports entries not provided by the environment.
	Instantiation,
	/// Module is well-formed, instantiated and linked, but while executing the start function
	/// a trap was generated.
	StartTrapped,
	/// The code was compiled with a CPU feature not available on the host.
	CpuFeature,
}

fn decode_environment_definition(
	mut raw_env_def: &[u8],
	memories: &[Option<Memory>],
) -> std::result::Result<(Imports, GuestToSupervisorFunctionMapping), InstantiationError> {
	let env_def = sandbox_env::EnvironmentDefinition::decode(&mut raw_env_def)
		.map_err(|_| InstantiationError::EnvironmentDefinitionCorrupted)?;

	let mut func_map = HashMap::new();
	let mut memories_map = HashMap::new();
	let mut guest_to_supervisor_mapping = GuestToSupervisorFunctionMapping::new();

	for entry in &env_def.entries {
		let module = entry.module_name.clone();
		let field = entry.field_name.clone();

		match entry.entity {
			sandbox_env::ExternEntity::Function(func_idx) => {
				let externals_idx =
					guest_to_supervisor_mapping.define(SupervisorFuncIndex(func_idx as usize));
				func_map.insert((module, field), externals_idx);
			},
			sandbox_env::ExternEntity::Memory(memory_idx) => {
				let memory_ref = memories
					.get(memory_idx as usize)
					.cloned()
					.ok_or(InstantiationError::EnvironmentDefinitionCorrupted)?
					.ok_or(InstantiationError::EnvironmentDefinitionCorrupted)?;
				memories_map.insert((module, field), memory_ref);
			},
		}
	}

	Ok((Imports { func_map, memories_map }, guest_to_supervisor_mapping))
}

/// An environment in which the guest module is instantiated.
pub struct GuestEnvironment {
	/// Function and memory imports of the guest module
	imports: Imports,

	/// Supervisor functinons mapped to guest index space
	guest_to_supervisor_mapping: GuestToSupervisorFunctionMapping,
}

impl GuestEnvironment {
	/// Decodes an environment definition from the given raw bytes.
	///
	/// Returns `Err` if the definition cannot be decoded.
	pub fn decode<DT>(
		store: &Store<DT>,
		raw_env_def: &[u8],
	) -> std::result::Result<Self, InstantiationError> {
		let (imports, guest_to_supervisor_mapping) =
			decode_environment_definition(raw_env_def, &store.memories)?;
		Ok(Self { imports, guest_to_supervisor_mapping })
	}
}

/// An unregistered sandboxed instance.
///
/// To finish off the instantiation the user must call `register`.
#[must_use]
pub struct UnregisteredInstance {
	sandbox_instance: Rc<SandboxInstance>,
}

impl UnregisteredInstance {
	/// Finalizes instantiation of this module.
	pub fn register<DT>(self, store: &mut Store<DT>, dispatch_thunk: DT) -> u32 {
		// At last, register the instance.
		store.register_sandbox_instance(self.sandbox_instance, dispatch_thunk)
	}
}

/// Sandbox backend to use
pub enum SandboxBackend {
	/// Wasm interpreter
	Wasmi,

	/// Wasmer environment
	#[cfg(feature = "wasmer-sandbox")]
	Wasmer,

	/// Use wasmer backend if available. Fall back to wasmi otherwise.
	TryWasmer,
}

/// Memory reference in terms of a selected backend
#[derive(Clone, Debug)]
pub enum Memory {
	/// Wasmi memory reference
	Wasmi(WasmiMemoryWrapper),

	/// Wasmer memory refernce
	#[cfg(feature = "wasmer-sandbox")]
	Wasmer(WasmerMemoryWrapper),
}

impl Memory {
	/// View as wasmi memory
	pub fn as_wasmi(&self) -> Option<WasmiMemoryWrapper> {
		match self {
			Memory::Wasmi(memory) => Some(memory.clone()),

			#[cfg(feature = "wasmer-sandbox")]
			Memory::Wasmer(_) => None,
		}
	}

	/// View as wasmer memory
	#[cfg(feature = "wasmer-sandbox")]
	pub fn as_wasmer(&self) -> Option<WasmerMemoryWrapper> {
		match self {
			Memory::Wasmer(memory) => Some(memory.clone()),
			Memory::Wasmi(_) => None,
		}
	}
}

impl util::MemoryTransfer for Memory {
	fn read(&self, source_addr: Pointer<u8>, size: usize) -> Result<Vec<u8>> {
		match self {
			Memory::Wasmi(sandboxed_memory) => sandboxed_memory.read(source_addr, size),

			#[cfg(feature = "wasmer-sandbox")]
			Memory::Wasmer(sandboxed_memory) => sandboxed_memory.read(source_addr, size),
		}
	}

	fn read_into(&self, source_addr: Pointer<u8>, destination: &mut [u8]) -> Result<()> {
		match self {
			Memory::Wasmi(sandboxed_memory) => sandboxed_memory.read_into(source_addr, destination),

			#[cfg(feature = "wasmer-sandbox")]
			Memory::Wasmer(sandboxed_memory) => sandboxed_memory.read_into(source_addr, destination),
		}
	}

	fn write_from(&self, dest_addr: Pointer<u8>, source: &[u8]) -> Result<()> {
		match self {
			Memory::Wasmi(sandboxed_memory) => sandboxed_memory.write_from(dest_addr, source),

			#[cfg(feature = "wasmer-sandbox")]
			Memory::Wasmer(sandboxed_memory) => sandboxed_memory.write_from(dest_addr, source),
		}
	}

	fn memory_grow(&mut self, pages: u32) -> Result<u32> {
		match self {
			Memory::Wasmi(sandboxed_memory) => sandboxed_memory.memory_grow(pages),

			#[cfg(feature = "wasmer-sandbox")]
			Memory::Wasmer(sandboxed_memory) => sandboxed_memory.memory_grow(pages),
		}
	}

	fn memory_size(&mut self) -> u32 {
		match self {
			Memory::Wasmi(sandboxed_memory) => sandboxed_memory.memory_size(),

			#[cfg(feature = "wasmer-sandbox")]
			Memory::Wasmer(sandboxed_memory) => sandboxed_memory.memory_size(),
		}
	}

	fn get_buff(&mut self) -> *mut u8 {
		match self {
			Memory::Wasmi(sandboxed_memory) => sandboxed_memory.get_buff(),

			#[cfg(feature = "wasmer-sandbox")]
			Memory::Wasmer(sandboxed_memory) => sandboxed_memory.get_buff(),
		}
	}
}

/// Information specific to a particular execution backend
enum BackendContext {
	/// Wasmi specific context
	Wasmi,

	/// Wasmer specific context
	#[cfg(feature = "wasmer-sandbox")]
	Wasmer(WasmerBackend),
}

#[cfg(feature = "wasmer-sandbox")]
fn is_target_suit_for_wasmer() -> bool {
	use wasmer_compiler::{Architecture, CpuFeature, Target};
	let target = Target::default();
	match target.triple().architecture {
		Architecture::X86_64 =>
			target.cpu_features().contains(CpuFeature::AVX) ||
				target.cpu_features().contains(CpuFeature::SSE42),
		Architecture::Aarch64(_) => true,
		_ => false,
	}
}

impl BackendContext {
	pub fn new(backend: SandboxBackend) -> BackendContext {
		match backend {
			SandboxBackend::Wasmi => BackendContext::Wasmi,

			#[cfg(not(feature = "wasmer-sandbox"))]
			SandboxBackend::TryWasmer => BackendContext::Wasmi,

			#[cfg(feature = "wasmer-sandbox")]
			SandboxBackend::TryWasmer =>
				if is_target_suit_for_wasmer() {
					BackendContext::Wasmer(WasmerBackend::new())
				} else {
					BackendContext::Wasmi
				},

			#[cfg(feature = "wasmer-sandbox")]
			SandboxBackend::Wasmer =>
				if is_target_suit_for_wasmer() {
					BackendContext::Wasmer(WasmerBackend::new())
				} else {
					panic!("CPU architecture isn't compatible with `wasmer`")
				},
		}
	}
}

/// This struct keeps track of all sandboxed components.
///
/// This is generic over a supervisor function reference type.
pub struct Store<DT> {
	/// Stores the instance and the dispatch thunk associated to per instance.
	///
	/// Instances are `Some` until torn down.
	instances: Vec<Option<(Rc<SandboxInstance>, DT)>>,
	/// Memories are `Some` until torn down.
	memories: Vec<Option<Memory>>,
	backend_context: BackendContext,
}

impl<DT: Clone> Store<DT> {
	/// Create a new empty sandbox store.
	pub fn new(backend: SandboxBackend) -> Self {
		Store {
			instances: Vec::new(),
			memories: Vec::new(),
			backend_context: BackendContext::new(backend),
		}
	}

	/// Create a new memory instance and return it's index.
	///
	/// # Errors
	///
	/// Returns `Err` if the memory couldn't be created.
	/// Typically happens if `initial` is more than `maximum`.
	pub fn new_memory(&mut self, initial: u32, maximum: u32) -> Result<u32> {
		let memories = &mut self.memories;
		let backend_context = &self.backend_context;

		let maximum = match maximum {
			sandbox_env::MEM_UNLIMITED => None,
			specified_limit => Some(specified_limit),
		};

		let memory = match &backend_context {
			BackendContext::Wasmi => wasmi_new_memory(initial, maximum)?,

			#[cfg(feature = "wasmer-sandbox")]
			BackendContext::Wasmer(context) => wasmer_new_memory(context, initial, maximum)?,
		};

		let mem_idx = memories.len();
		memories.push(Some(memory));

		Ok(mem_idx as u32)
	}

	/// Returns `SandboxInstance` by `instance_idx`.
	///
	/// # Errors
	///
	/// Returns `Err` If `instance_idx` isn't a valid index of an instance or
	/// instance is already torndown.
	pub fn instance(&self, instance_idx: u32) -> Result<Rc<SandboxInstance>> {
		self.instances
			.get(instance_idx as usize)
			.ok_or("Trying to access a non-existent instance")?
			.as_ref()
			.map(|v| v.0.clone())
			.ok_or_else(|| "Trying to access a torndown instance".into())
	}

	/// Returns dispatch thunk by `instance_idx`.
	///
	/// # Errors
	///
	/// Returns `Err` If `instance_idx` isn't a valid index of an instance or
	/// instance is already torndown.
	pub fn dispatch_thunk(&self, instance_idx: u32) -> Result<DT> {
		self.instances
			.get(instance_idx as usize)
			.as_ref()
			.ok_or("Trying to access a non-existent instance")?
			.as_ref()
			.map(|v| v.1.clone())
			.ok_or_else(|| "Trying to access a torndown instance".into())
	}

	/// Returns reference to a memory instance by `memory_idx`.
	///
	/// # Errors
	///
	/// Returns `Err` If `memory_idx` isn't a valid index of an memory or
	/// if memory has been torn down.
	pub fn memory(&self, memory_idx: u32) -> Result<Memory> {
		self.memories
			.get(memory_idx as usize)
			.cloned()
			.ok_or("Trying to access a non-existent sandboxed memory")?
			.ok_or_else(|| "Trying to access a torndown sandboxed memory".into())
	}

	/// Tear down the memory at the specified index.
	///
	/// # Errors
	///
	/// Returns `Err` if `memory_idx` isn't a valid index of an memory or
	/// if it has been torn down.
	pub fn memory_teardown(&mut self, memory_idx: u32) -> Result<()> {
		match self.memories.get_mut(memory_idx as usize) {
			None => Err("Trying to teardown a non-existent sandboxed memory".into()),
			Some(None) => Err("Double teardown of a sandboxed memory".into()),
			Some(memory) => {
				*memory = None;
				Ok(())
			},
		}
	}

	/// Tear down the instance at the specified index.
	///
	/// # Errors
	///
	/// Returns `Err` if `instance_idx` isn't a valid index of an instance or
	/// if it has been torn down.
	pub fn instance_teardown(&mut self, instance_idx: u32) -> Result<()> {
		match self.instances.get_mut(instance_idx as usize) {
			None => Err("Trying to teardown a non-existent instance".into()),
			Some(None) => Err("Double teardown of an instance".into()),
			Some(instance) => {
				*instance = None;
				Ok(())
			},
		}
	}

	/// Instantiate a guest module and return it's index in the store.
	///
	/// The guest module's code is specified in `wasm`. Environment that will be available to
	/// guest module is specified in `guest_env`. A dispatch thunk is used as function that
	/// handle calls from guests.
	///
	/// Note: Due to borrowing constraints dispatch thunk is now propagated using DTH
	///
	/// Returns uninitialized sandboxed module instance or an instantiation error.
	pub fn instantiate(
		&mut self,
		wasm: &[u8],
		guest_env: GuestEnvironment,
		sandbox_context: &mut dyn SandboxContext,
	) -> std::result::Result<UnregisteredInstance, InstantiationError> {
		let sandbox_instance = match self.backend_context {
			BackendContext::Wasmi => wasmi_instantiate(wasm, guest_env, sandbox_context)?,

			#[cfg(feature = "wasmer-sandbox")]
			BackendContext::Wasmer(ref context) =>
<<<<<<< HEAD
				wasmer_instantiate(&context, wasm, guest_env, sandbox_context)?,
=======
				wasmer_instantiate(context, wasm, guest_env, state, sandbox_context)?,
>>>>>>> bc7a1e6c
		};

		Ok(UnregisteredInstance { sandbox_instance })
	}
}

// Private routines
impl<DT> Store<DT> {
	fn register_sandbox_instance(
		&mut self,
		sandbox_instance: Rc<SandboxInstance>,
		dispatch_thunk: DT,
	) -> u32 {
		let instance_idx = self.instances.len();
		self.instances.push(Some((sandbox_instance, dispatch_thunk)));
		instance_idx as u32
	}
}<|MERGE_RESOLUTION|>--- conflicted
+++ resolved
@@ -606,11 +606,7 @@
 
 			#[cfg(feature = "wasmer-sandbox")]
 			BackendContext::Wasmer(ref context) =>
-<<<<<<< HEAD
-				wasmer_instantiate(&context, wasm, guest_env, sandbox_context)?,
-=======
 				wasmer_instantiate(context, wasm, guest_env, state, sandbox_context)?,
->>>>>>> bc7a1e6c
 		};
 
 		Ok(UnregisteredInstance { sandbox_instance })
