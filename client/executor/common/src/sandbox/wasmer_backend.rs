--- conflicted
+++ resolved
@@ -22,17 +22,6 @@
 
 use wasmer::RuntimeError;
 
-<<<<<<< HEAD
-#[cfg(feature = "wasmer-cache")]
-use wasmer::Module;
-
-#[cfg(feature = "wasmer-cache")]
-use wasmer_cache::{Cache, FileSystemCache, Hash};
-
-use crate::sandbox::{
-	BackendInstance, GuestEnvironment, InstantiationError, SandboxContext, SandboxInstance,
-	SupervisorFuncIndex,
-=======
 use codec::{Decode, Encode};
 use sp_sandbox::HostError;
 use sp_wasm_interface::{FunctionContext, Pointer, ReturnValue, Value, WordSize};
@@ -44,7 +33,6 @@
 		SandboxInstance, SupervisorFuncIndex,
 	},
 	util::{checked_range, MemoryTransfer},
->>>>>>> bc7a1e6c
 };
 
 environmental::environmental!(SandboxContextStore: trait SandboxContext);
@@ -56,12 +44,8 @@
 
 impl Backend {
 	pub fn new() -> Self {
-<<<<<<< HEAD
-		Backend { store: wasmer::Store::default() }
-=======
 		let compiler = wasmer::Singlepass::default();
 		Backend { store: wasmer::Store::new(&wasmer::Universal::new(compiler).engine()) }
->>>>>>> bc7a1e6c
 	}
 }
 
@@ -253,18 +237,9 @@
 		wasmer::Instance::new(&module, &import_object).map_err(|error| match error {
 			wasmer::InstantiationError::Link(_) => InstantiationError::Instantiation,
 			wasmer::InstantiationError::Start(_) => InstantiationError::StartTrapped,
-<<<<<<< HEAD
-			wasmer::InstantiationError::HostEnvInitialization(_) => {
-				InstantiationError::EnvironmentDefinitionCorrupted
-			},
-			wasmer::InstantiationError::CpuFeature(_) => {
-				InstantiationError::EnvironmentDefinitionCorrupted
-			},
-=======
 			wasmer::InstantiationError::HostEnvInitialization(_) =>
 				InstantiationError::EnvironmentDefinitionCorrupted,
 			wasmer::InstantiationError::CpuFeature(_) => InstantiationError::CpuFeature,
->>>>>>> bc7a1e6c
 		})
 	})?;
 
@@ -505,7 +480,6 @@
 			Ok(())
 		}
 	}
-<<<<<<< HEAD
 
 	fn memory_grow(&mut self, pages: u32) -> Result<u32> {
 		let memory = &mut self.buffer.borrow_mut();
@@ -525,7 +499,6 @@
 	fn get_buff(&mut self) -> *mut u8 {
 		self.buffer.borrow_mut().data_ptr()
 	}
-=======
 }
 
 /// Get global value by name
@@ -540,5 +513,4 @@
 	};
 
 	Some(wasmtime_value)
->>>>>>> bc7a1e6c
 }