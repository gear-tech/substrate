--- conflicted
+++ resolved
@@ -32,11 +32,7 @@
 sc-executor-wasmtime = { version = "0.10.0-dev", path = "wasmtime", optional = true }
 parking_lot = "0.12.0"
 sp-core-hashing-proc-macro = { version = "5.0.0", path = "../../primitives/core/hashing/proc-macro" }
-<<<<<<< HEAD
-lru = "0.6.6"
-=======
 lru = "0.7.3"
->>>>>>> 6f411cdb
 tracing = "0.1.29"
 
 [dev-dependencies]
@@ -50,11 +46,7 @@
 sc-tracing = { version = "4.0.0-dev", path = "../tracing" }
 tracing-subscriber = "0.2.19"
 paste = "1.0"
-<<<<<<< HEAD
-regex = "1"
-=======
 regex = "1.5.5"
->>>>>>> 6f411cdb
 criterion = "0.3"
 env_logger = "0.9"
 
