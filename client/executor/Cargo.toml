[package]
name = "sc-executor"
version = "0.10.0-dev"
authors = ["Parity Technologies <admin@parity.io>"]
edition = "2021"
license = "GPL-3.0-or-later WITH Classpath-exception-2.0"
homepage = "https://substrate.io"
repository = "https://github.com/paritytech/substrate/"
description = "A crate that provides means of executing/dispatching calls into the runtime."
documentation = "https://docs.rs/sc-executor"
readme = "README.md"

[package.metadata.docs.rs]
targets = ["x86_64-unknown-linux-gnu"]

[dependencies]
lazy_static = "1.4.0"
lru = "0.7.5"
parking_lot = "0.12.1"
tracing = "0.1.29"
<<<<<<< HEAD
wasmi = { version = "0.13", features = ["virtual_memory"] }
=======
wasmi = "0.13"
>>>>>>> 12b5b5a5

codec = { package = "parity-scale-codec", version = "3.0.0" }
sc-executor-common = { version = "0.10.0-dev", path = "common" }
sc-executor-wasmi = { version = "0.10.0-dev", path = "wasmi" }
sc-executor-wasmtime = { version = "0.10.0-dev", path = "wasmtime", optional = true }
sp-api = { version = "4.0.0-dev", path = "../../primitives/api" }
sp-core = { version = "6.0.0", path = "../../primitives/core" }
sp-core-hashing-proc-macro = { version = "5.0.0", path = "../../primitives/core/hashing/proc-macro" }
sp-externalities = { version = "0.12.0", path = "../../primitives/externalities" }
sp-io = { version = "6.0.0", path = "../../primitives/io" }
sp-panic-handler = { version = "4.0.0", path = "../../primitives/panic-handler" }
sp-runtime-interface = { version = "6.0.0", path = "../../primitives/runtime-interface" }
sp-tasks = { version = "4.0.0-dev", path = "../../primitives/tasks" }
sp-trie = { version = "6.0.0", path = "../../primitives/trie" }
sp-version = { version = "5.0.0", path = "../../primitives/version" }
sp-wasm-interface = { version = "6.0.0", path = "../../primitives/wasm-interface" }

[dev-dependencies]
wat = "1.0"
hex-literal = "0.3.4"
sc-runtime-test = { version = "2.0.0", path = "runtime-test" }
substrate-test-runtime = { version = "2.0.0", path = "../../test-utils/runtime" }
sp-state-machine = { version = "0.12.0", path = "../../primitives/state-machine" }
sp-runtime = { version = "6.0.0", path = "../../primitives/runtime" }
sp-maybe-compressed-blob = { version = "4.1.0-dev", path = "../../primitives/maybe-compressed-blob" }
sc-tracing = { version = "4.0.0-dev", path = "../tracing" }
tracing-subscriber = "0.2.19"
paste = "1.0"
regex = "1.5.5"
criterion = "0.3"
env_logger = "0.9"
num_cpus = "1.13.1"
tempfile = "3.3.0"

[[bench]]
name = "bench"
harness = false

[features]
default = ["std"]
# This crate does not have `no_std` support, we just require this for tests
std = []
wasm-extern-trace = []
wasmtime = ["sc-executor-wasmtime"]
<<<<<<< HEAD
wasmer-sandbox = ["sc-executor-common/wasmer-sandbox"]
wasmer-cache = ["sc-executor-common/wasmer-cache"]
=======
wasmer-sandbox = ["sc-executor-common/wasmer-sandbox"]
>>>>>>> 12b5b5a5
<|MERGE_RESOLUTION|>--- conflicted
+++ resolved
@@ -18,11 +18,7 @@
 lru = "0.7.5"
 parking_lot = "0.12.1"
 tracing = "0.1.29"
-<<<<<<< HEAD
 wasmi = { version = "0.13", features = ["virtual_memory"] }
-=======
-wasmi = "0.13"
->>>>>>> 12b5b5a5
 
 codec = { package = "parity-scale-codec", version = "3.0.0" }
 sc-executor-common = { version = "0.10.0-dev", path = "common" }
@@ -67,9 +63,5 @@
 std = []
 wasm-extern-trace = []
 wasmtime = ["sc-executor-wasmtime"]
-<<<<<<< HEAD
 wasmer-sandbox = ["sc-executor-common/wasmer-sandbox"]
-wasmer-cache = ["sc-executor-common/wasmer-cache"]
-=======
-wasmer-sandbox = ["sc-executor-common/wasmer-sandbox"]
->>>>>>> 12b5b5a5
+wasmer-cache = ["sc-executor-common/wasmer-cache"]