[package]
description = "Substrate offchain workers"
name = "sc-offchain"
version = "4.0.0-dev"
license = "GPL-3.0-or-later WITH Classpath-exception-2.0"
authors = ["Parity Technologies <admin@parity.io>"]
edition = "2021"
homepage = "https://substrate.io"
repository = "https://github.com/paritytech/substrate/"
readme = "README.md"

[package.metadata.docs.rs]
targets = ["x86_64-unknown-linux-gnu"]

[dependencies]
bytes = "1.1"
codec = { package = "parity-scale-codec", version = "3.0.0", features = ["derive"] }
hex = "0.4"
fnv = "1.0.6"
<<<<<<< HEAD
futures = "0.3.19"
=======
futures = "0.3.21"
>>>>>>> 6f411cdb
futures-timer = "3.0.2"
num_cpus = "1.13"
parking_lot = "0.12.0"
rand = "0.7.2"
sc-client-api = { version = "4.0.0-dev", path = "../api" }
sc-network = { version = "0.10.0-dev", path = "../network" }
sp-api = { version = "4.0.0-dev", path = "../../primitives/api" }
sp-core = { version = "6.0.0", path = "../../primitives/core" }
sp-offchain = { version = "4.0.0-dev", path = "../../primitives/offchain" }
sp-runtime = { version = "6.0.0", path = "../../primitives/runtime" }
sc-utils = { version = "4.0.0-dev", path = "../utils" }
threadpool = "1.7"
hyper = { version = "0.14.16", features = ["stream", "http2"] }
hyper-rustls = "0.22.1"
once_cell = "1.8"
tracing = "0.1.29"

[dev-dependencies]
sc-client-db = { version = "0.10.0-dev", default-features = true, path = "../db" }
sc-block-builder = { version = "0.10.0-dev", path = "../block-builder" }
sc-transaction-pool = { version = "4.0.0-dev", path = "../transaction-pool" }
sc-transaction-pool-api = { version = "4.0.0-dev", path = "../transaction-pool/api" }
sp-tracing = { version = "5.0.0", path = "../../primitives/tracing" }
sp-consensus = { version = "0.10.0-dev", path = "../../primitives/consensus/common" }
substrate-test-runtime-client = { version = "2.0.0", path = "../../test-utils/runtime/client" }
tokio = "1.17.0"
lazy_static = "1.4.0"

[features]
default = []<|MERGE_RESOLUTION|>--- conflicted
+++ resolved
@@ -17,11 +17,7 @@
 codec = { package = "parity-scale-codec", version = "3.0.0", features = ["derive"] }
 hex = "0.4"
 fnv = "1.0.6"
-<<<<<<< HEAD
-futures = "0.3.19"
-=======
 futures = "0.3.21"
->>>>>>> 6f411cdb
 futures-timer = "3.0.2"
 num_cpus = "1.13"
 parking_lot = "0.12.0"
