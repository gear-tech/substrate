--- conflicted
+++ resolved
@@ -25,11 +25,7 @@
 sp-consensus = { version = "0.10.0-dev", path = "../../../primitives/consensus/common" }
 sc-consensus = { version = "0.10.0-dev", path = "../../../client/consensus/common" }
 log = "0.4.8"
-<<<<<<< HEAD
-futures = "0.3.19"
-=======
 futures = "0.3.21"
->>>>>>> 6f411cdb
 futures-timer = "3.0.1"
 parking_lot = "0.12.0"
 thiserror = "1.0"
