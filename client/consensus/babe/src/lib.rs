// This file is part of Substrate.

// Copyright (C) 2019-2022 Parity Technologies (UK) Ltd.
// SPDX-License-Identifier: GPL-3.0-or-later WITH Classpath-exception-2.0

// This program is free software: you can redistribute it and/or modify
// it under the terms of the GNU General Public License as published by
// the Free Software Foundation, either version 3 of the License, or
// (at your option) any later version.

// This program is distributed in the hope that it will be useful,
// but WITHOUT ANY WARRANTY; without even the implied warranty of
// MERCHANTABILITY or FITNESS FOR A PARTICULAR PURPOSE. See the
// GNU General Public License for more details.

// You should have received a copy of the GNU General Public License
// along with this program. If not, see <https://www.gnu.org/licenses/>.

//! # BABE (Blind Assignment for Blockchain Extension)
//!
//! BABE is a slot-based block production mechanism which uses a VRF PRNG to
//! randomly perform the slot allocation. On every slot, all the authorities
//! generate a new random number with the VRF function and if it is lower than a
//! given threshold (which is proportional to their weight/stake) they have a
//! right to produce a block. The proof of the VRF function execution will be
//! used by other peer to validate the legitimacy of the slot claim.
//!
//! The engine is also responsible for collecting entropy on-chain which will be
//! used to seed the given VRF PRNG. An epoch is a contiguous number of slots
//! under which we will be using the same authority set. During an epoch all VRF
//! outputs produced as a result of block production will be collected on an
//! on-chain randomness pool. Epoch changes are announced one epoch in advance,
//! i.e. when ending epoch N, we announce the parameters (randomness,
//! authorities, etc.) for epoch N+2.
//!
//! Since the slot assignment is randomized, it is possible that a slot is
//! assigned to multiple validators in which case we will have a temporary fork,
//! or that a slot is assigned to no validator in which case no block is
//! produced. Which means that block times are not deterministic.
//!
//! The protocol has a parameter `c` [0, 1] for which `1 - c` is the probability
//! of a slot being empty. The choice of this parameter affects the security of
//! the protocol relating to maximum tolerable network delays.
//!
//! In addition to the VRF-based slot assignment described above, which we will
//! call primary slots, the engine also supports a deterministic secondary slot
//! assignment. Primary slots take precedence over secondary slots, when
//! authoring the node starts by trying to claim a primary slot and falls back
//! to a secondary slot claim attempt. The secondary slot assignment is done
//! by picking the authority at index:
//!
//! `blake2_256(epoch_randomness ++ slot_number) % authorities_len`.
//!
//! The secondary slots supports either a `SecondaryPlain` or `SecondaryVRF`
//! variant. Comparing with `SecondaryPlain` variant, the `SecondaryVRF` variant
//! generates an additional VRF output. The output is not included in beacon
//! randomness, but can be consumed by parachains.
//!
//! The fork choice rule is weight-based, where weight equals the number of
//! primary blocks in the chain. We will pick the heaviest chain (more primary
//! blocks) and will go with the longest one in case of a tie.
//!
//! An in-depth description and analysis of the protocol can be found here:
//! <https://research.web3.foundation/en/latest/polkadot/block-production/Babe.html>

#![forbid(unsafe_code)]
#![warn(missing_docs)]

use std::{
	borrow::Cow,
	collections::{HashMap, HashSet},
<<<<<<< HEAD
	convert::TryInto,
=======
>>>>>>> 6f411cdb
	future::Future,
	pin::Pin,
	sync::Arc,
	task::{Context, Poll},
	time::Duration,
};

use codec::{Decode, Encode};
use futures::{
	channel::{
		mpsc::{channel, Receiver, Sender},
		oneshot,
	},
	prelude::*,
};
use log::{debug, info, log, trace, warn};
use parking_lot::Mutex;
use prometheus_endpoint::Registry;
use retain_mut::RetainMut;
use schnorrkel::SignatureError;

use sc_client_api::{
	backend::AuxStore, AuxDataOperations, Backend as BackendT, BlockchainEvents,
	FinalityNotification, PreCommitActions, ProvideUncles, UsageProvider,
};
use sc_consensus::{
	block_import::{
		BlockCheckParams, BlockImport, BlockImportParams, ForkChoiceStrategy, ImportResult,
		StateAction,
	},
	import_queue::{BasicQueue, BoxJustificationImport, DefaultImportQueue, Verifier},
};
use sc_consensus_epochs::{
	descendent_query, Epoch as EpochT, EpochChangesFor, SharedEpochChanges, ViableEpochDescriptor,
};
use sc_consensus_slots::{
	check_equivocation, BackoffAuthoringBlocksStrategy, CheckedHeader, InherentDataProviderExt,
	SlotInfo, StorageChanges,
};
use sc_telemetry::{telemetry, TelemetryHandle, CONSENSUS_DEBUG, CONSENSUS_TRACE};
use sp_api::{ApiExt, ProvideRuntimeApi};
use sp_application_crypto::AppKey;
use sp_block_builder::BlockBuilder as BlockBuilderApi;
use sp_blockchain::{
	Backend as _, Error as ClientError, HeaderBackend, HeaderMetadata, Result as ClientResult,
};
use sp_consensus::{
	BlockOrigin, CacheKeyId, CanAuthorWith, Environment, Error as ConsensusError, Proposer,
	SelectChain,
};
use sp_consensus_babe::inherents::BabeInherentData;
use sp_consensus_slots::{Slot, SlotDuration};
use sp_core::{crypto::ByteArray, ExecutionContext};
use sp_inherents::{CreateInherentDataProviders, InherentData, InherentDataProvider};
use sp_keystore::{SyncCryptoStore, SyncCryptoStorePtr};
use sp_runtime::{
	generic::{BlockId, OpaqueDigestItemId},
	traits::{Block as BlockT, Header, NumberFor, One, SaturatedConversion, Saturating, Zero},
	DigestItem,
};

pub use sc_consensus_slots::SlotProportion;
pub use sp_consensus::SyncOracle;
pub use sp_consensus_babe::{
	digests::{
		CompatibleDigestItem, NextConfigDescriptor, NextEpochDescriptor, PreDigest,
		PrimaryPreDigest, SecondaryPlainPreDigest,
	},
	AuthorityId, AuthorityPair, AuthoritySignature, BabeApi, BabeAuthorityWeight, BabeBlockWeight,
	BabeEpochConfiguration, BabeGenesisConfiguration, ConsensusLog, BABE_ENGINE_ID,
	VRF_OUTPUT_LENGTH,
};

pub use aux_schema::load_block_weight as block_weight;

mod migration;
mod verification;

pub mod authorship;
pub mod aux_schema;
#[cfg(test)]
mod tests;

/// BABE epoch information
#[derive(Decode, Encode, PartialEq, Eq, Clone, Debug)]
pub struct Epoch {
	/// The epoch index.
	pub epoch_index: u64,
	/// The starting slot of the epoch.
	pub start_slot: Slot,
	/// The duration of this epoch.
	pub duration: u64,
	/// The authorities and their weights.
	pub authorities: Vec<(AuthorityId, BabeAuthorityWeight)>,
	/// Randomness for this epoch.
	pub randomness: [u8; VRF_OUTPUT_LENGTH],
	/// Configuration of the epoch.
	pub config: BabeEpochConfiguration,
}

impl EpochT for Epoch {
	type NextEpochDescriptor = (NextEpochDescriptor, BabeEpochConfiguration);
	type Slot = Slot;

	fn increment(
		&self,
		(descriptor, config): (NextEpochDescriptor, BabeEpochConfiguration),
	) -> Epoch {
		Epoch {
			epoch_index: self.epoch_index + 1,
			start_slot: self.start_slot + self.duration,
			duration: self.duration,
			authorities: descriptor.authorities,
			randomness: descriptor.randomness,
			config,
		}
	}

	fn start_slot(&self) -> Slot {
		self.start_slot
	}

	fn end_slot(&self) -> Slot {
		self.start_slot + self.duration
	}
}

impl From<sp_consensus_babe::Epoch> for Epoch {
	fn from(epoch: sp_consensus_babe::Epoch) -> Self {
		Epoch {
			epoch_index: epoch.epoch_index,
			start_slot: epoch.start_slot,
			duration: epoch.duration,
			authorities: epoch.authorities,
			randomness: epoch.randomness,
			config: epoch.config,
		}
	}
}

impl Epoch {
	/// Create the genesis epoch (epoch #0). This is defined to start at the slot of
	/// the first block, so that has to be provided.
	pub fn genesis(genesis_config: &BabeGenesisConfiguration, slot: Slot) -> Epoch {
		Epoch {
			epoch_index: 0,
			start_slot: slot,
			duration: genesis_config.epoch_length,
			authorities: genesis_config.genesis_authorities.clone(),
			randomness: genesis_config.randomness,
			config: BabeEpochConfiguration {
				c: genesis_config.c,
				allowed_slots: genesis_config.allowed_slots,
			},
		}
	}
}

/// Errors encountered by the babe authorship task.
#[derive(Debug, thiserror::Error)]
pub enum Error<B: BlockT> {
	/// Multiple BABE pre-runtime digests
	#[error("Multiple BABE pre-runtime digests, rejecting!")]
	MultiplePreRuntimeDigests,
	/// No BABE pre-runtime digest found
	#[error("No BABE pre-runtime digest found")]
	NoPreRuntimeDigest,
	/// Multiple BABE epoch change digests
	#[error("Multiple BABE epoch change digests, rejecting!")]
	MultipleEpochChangeDigests,
	/// Multiple BABE config change digests
	#[error("Multiple BABE config change digests, rejecting!")]
	MultipleConfigChangeDigests,
	/// Could not extract timestamp and slot
	#[error("Could not extract timestamp and slot: {0}")]
	Extraction(sp_consensus::Error),
	/// Could not fetch epoch
	#[error("Could not fetch epoch at {0:?}")]
	FetchEpoch(B::Hash),
	/// Header rejected: too far in the future
	#[error("Header {0:?} rejected: too far in the future")]
	TooFarInFuture(B::Hash),
	/// Parent unavailable. Cannot import
	#[error("Parent ({0}) of {1} unavailable. Cannot import")]
	ParentUnavailable(B::Hash, B::Hash),
	/// Slot number must increase
	#[error("Slot number must increase: parent slot: {0}, this slot: {1}")]
	SlotMustIncrease(Slot, Slot),
	/// Header has a bad seal
	#[error("Header {0:?} has a bad seal")]
	HeaderBadSeal(B::Hash),
	/// Header is unsealed
	#[error("Header {0:?} is unsealed")]
	HeaderUnsealed(B::Hash),
	/// Slot author not found
	#[error("Slot author not found")]
	SlotAuthorNotFound,
	/// Secondary slot assignments are disabled for the current epoch.
	#[error("Secondary slot assignments are disabled for the current epoch.")]
	SecondarySlotAssignmentsDisabled,
	/// Bad signature
	#[error("Bad signature on {0:?}")]
	BadSignature(B::Hash),
	/// Invalid author: Expected secondary author
	#[error("Invalid author: Expected secondary author: {0:?}, got: {1:?}.")]
	InvalidAuthor(AuthorityId, AuthorityId),
	/// No secondary author expected.
	#[error("No secondary author expected.")]
	NoSecondaryAuthorExpected,
	/// VRF verification of block by author failed
	#[error("VRF verification of block by author {0:?} failed: threshold {1} exceeded")]
	VRFVerificationOfBlockFailed(AuthorityId, u128),
	/// VRF verification failed
	#[error("VRF verification failed: {0:?}")]
	VRFVerificationFailed(SignatureError),
	/// Could not fetch parent header
	#[error("Could not fetch parent header: {0}")]
	FetchParentHeader(sp_blockchain::Error),
	/// Expected epoch change to happen.
	#[error("Expected epoch change to happen at {0:?}, s{1}")]
	ExpectedEpochChange(B::Hash, Slot),
	/// Unexpected config change.
	#[error("Unexpected config change")]
	UnexpectedConfigChange,
	/// Unexpected epoch change
	#[error("Unexpected epoch change")]
	UnexpectedEpochChange,
	/// Parent block has no associated weight
	#[error("Parent block of {0} has no associated weight")]
	ParentBlockNoAssociatedWeight(B::Hash),
	/// Check inherents error
	#[error("Checking inherents failed: {0}")]
	CheckInherents(sp_inherents::Error),
	/// Unhandled check inherents error
	#[error("Checking inherents unhandled error: {}", String::from_utf8_lossy(.0))]
	CheckInherentsUnhandled(sp_inherents::InherentIdentifier),
	/// Create inherents error.
	#[error("Creating inherents failed: {0}")]
	CreateInherents(sp_inherents::Error),
	/// Client error
	#[error(transparent)]
	Client(sp_blockchain::Error),
	/// Runtime Api error.
	#[error(transparent)]
	RuntimeApi(sp_api::ApiError),
	/// Fork tree error
	#[error(transparent)]
	ForkTree(Box<fork_tree::Error<sp_blockchain::Error>>),
}

impl<B: BlockT> From<Error<B>> for String {
	fn from(error: Error<B>) -> String {
		error.to_string()
	}
}

fn babe_err<B: BlockT>(error: Error<B>) -> Error<B> {
	debug!(target: "babe", "{}", error);
	error
}

/// Intermediate value passed to block importer.
pub struct BabeIntermediate<B: BlockT> {
	/// The epoch descriptor.
	pub epoch_descriptor: ViableEpochDescriptor<B::Hash, NumberFor<B>, Epoch>,
}

/// Intermediate key for Babe engine.
pub static INTERMEDIATE_KEY: &[u8] = b"babe1";

/// Configuration for BABE used for defining block verification parameters as
/// well as authoring (e.g. the slot duration).
#[derive(Clone)]
pub struct Config {
	genesis_config: BabeGenesisConfiguration,
}

impl Config {
	/// Create a new config by reading the genesis configuration from the runtime.
	pub fn get<B: BlockT, C>(client: &C) -> ClientResult<Self>
	where
		C: AuxStore + ProvideRuntimeApi<B> + UsageProvider<B>,
		C::Api: BabeApi<B>,
	{
		trace!(target: "babe", "Getting slot duration");

		let mut best_block_id = BlockId::Hash(client.usage_info().chain.best_hash);
		if client.usage_info().chain.finalized_state.is_none() {
			debug!(target: "babe", "No finalized state is available. Reading config from genesis");
			best_block_id = BlockId::Hash(client.usage_info().chain.genesis_hash);
		}
		let runtime_api = client.runtime_api();

		let version = runtime_api.api_version::<dyn BabeApi<B>>(&best_block_id)?;

		let genesis_config = if version == Some(1) {
			#[allow(deprecated)]
			{
				runtime_api.configuration_before_version_2(&best_block_id)?.into()
			}
		} else if version == Some(2) {
			runtime_api.configuration(&best_block_id)?
		} else {
			return Err(sp_blockchain::Error::VersionInvalid(
				"Unsupported or invalid BabeApi version".to_string(),
			))
		};

		Ok(Config { genesis_config })
	}

	/// Get the genesis configuration.
	pub fn genesis_config(&self) -> &BabeGenesisConfiguration {
		&self.genesis_config
	}

	/// Get the slot duration defined in the genesis configuration.
	pub fn slot_duration(&self) -> SlotDuration {
		SlotDuration::from_millis(self.genesis_config.slot_duration)
	}
}

/// Parameters for BABE.
pub struct BabeParams<B: BlockT, C, SC, E, I, SO, L, CIDP, BS, CAW> {
	/// The keystore that manages the keys of the node.
	pub keystore: SyncCryptoStorePtr,

	/// The client to use
	pub client: Arc<C>,

	/// The SelectChain Strategy
	pub select_chain: SC,

	/// The environment we are producing blocks for.
	pub env: E,

	/// The underlying block-import object to supply our produced blocks to.
	/// This must be a `BabeBlockImport` or a wrapper of it, otherwise
	/// critical consensus logic will be omitted.
	pub block_import: I,

	/// A sync oracle
	pub sync_oracle: SO,

	/// Hook into the sync module to control the justification sync process.
	pub justification_sync_link: L,

	/// Something that can create the inherent data providers.
	pub create_inherent_data_providers: CIDP,

	/// Force authoring of blocks even if we are offline
	pub force_authoring: bool,

	/// Strategy and parameters for backing off block production.
	pub backoff_authoring_blocks: Option<BS>,

	/// The source of timestamps for relative slots
	pub babe_link: BabeLink<B>,

	/// Checks if the current native implementation can author with a runtime at a given block.
	pub can_author_with: CAW,

	/// The proportion of the slot dedicated to proposing.
	///
	/// The block proposing will be limited to this proportion of the slot from the starting of the
	/// slot. However, the proposing can still take longer when there is some lenience factor
	/// applied, because there were no blocks produced for some slots.
	pub block_proposal_slot_portion: SlotProportion,

	/// The maximum proportion of the slot dedicated to proposing with any lenience factor applied
	/// due to no blocks being produced.
	pub max_block_proposal_slot_portion: Option<SlotProportion>,

	/// Handle use to report telemetries.
	pub telemetry: Option<TelemetryHandle>,
}

/// Start the babe worker.
pub fn start_babe<B, C, SC, E, I, SO, CIDP, BS, CAW, L, Error>(
	BabeParams {
		keystore,
		client,
		select_chain,
		env,
		block_import,
		sync_oracle,
		justification_sync_link,
		create_inherent_data_providers,
		force_authoring,
		backoff_authoring_blocks,
		babe_link,
		can_author_with,
		block_proposal_slot_portion,
		max_block_proposal_slot_portion,
		telemetry,
	}: BabeParams<B, C, SC, E, I, SO, L, CIDP, BS, CAW>,
) -> Result<BabeWorker<B>, sp_consensus::Error>
where
	B: BlockT,
	C: ProvideRuntimeApi<B>
		+ ProvideUncles<B>
		+ BlockchainEvents<B>
		+ PreCommitActions<B>
		+ HeaderBackend<B>
		+ HeaderMetadata<B, Error = ClientError>
		+ Send
		+ Sync
		+ 'static,
	C::Api: BabeApi<B>,
	SC: SelectChain<B> + 'static,
	E: Environment<B, Error = Error> + Send + Sync + 'static,
	E::Proposer: Proposer<B, Error = Error, Transaction = sp_api::TransactionFor<C, B>>,
	I: BlockImport<B, Error = ConsensusError, Transaction = sp_api::TransactionFor<C, B>>
		+ Send
		+ Sync
		+ 'static,
	SO: SyncOracle + Send + Sync + Clone + 'static,
	L: sc_consensus::JustificationSyncLink<B> + 'static,
	CIDP: CreateInherentDataProviders<B, ()> + Send + Sync + 'static,
	CIDP::InherentDataProviders: InherentDataProviderExt + Send,
	BS: BackoffAuthoringBlocksStrategy<NumberFor<B>> + Send + Sync + 'static,
	CAW: CanAuthorWith<B> + Send + Sync + 'static,
	Error: std::error::Error + Send + From<ConsensusError> + From<I::Error> + 'static,
{
	const HANDLE_BUFFER_SIZE: usize = 1024;

	let slot_notification_sinks = Arc::new(Mutex::new(Vec::new()));

	let worker = BabeSlotWorker {
		client: client.clone(),
		block_import,
		env,
		sync_oracle: sync_oracle.clone(),
		justification_sync_link,
		force_authoring,
		backoff_authoring_blocks,
		keystore,
		epoch_changes: babe_link.epoch_changes.clone(),
		slot_notification_sinks: slot_notification_sinks.clone(),
		config: babe_link.config.clone(),
		block_proposal_slot_portion,
		max_block_proposal_slot_portion,
		telemetry,
	};

	info!(target: "babe", "👶 Starting BABE Authorship worker");

	let slot_worker = sc_consensus_slots::start_slot_worker(
		babe_link.config.slot_duration(),
		select_chain,
		sc_consensus_slots::SimpleSlotWorkerToSlotWorker(worker),
		sync_oracle,
		create_inherent_data_providers,
		can_author_with,
	);

	let (worker_tx, worker_rx) = channel(HANDLE_BUFFER_SIZE);

	let answer_requests =
		answer_requests(worker_rx, babe_link.config, client, babe_link.epoch_changes.clone());

	let inner = future::select(Box::pin(slot_worker), Box::pin(answer_requests));
	Ok(BabeWorker {
		inner: Box::pin(inner.map(|_| ())),
		slot_notification_sinks,
		handle: BabeWorkerHandle(worker_tx),
	})
}

// Remove obsolete block's weight data by leveraging finality notifications.
// This includes data for all finalized blocks (excluding the most recent one)
// and all stale branches.
fn aux_storage_cleanup<C: HeaderMetadata<Block>, Block: BlockT>(
	client: &C,
	notification: &FinalityNotification<Block>,
) -> AuxDataOperations {
	let mut aux_keys = HashSet::new();

	// Cleans data for finalized block's ancestors down to, and including, the previously
	// finalized one.

	let first_new_finalized = notification.tree_route.get(0).unwrap_or(&notification.hash);
	match client.header_metadata(*first_new_finalized) {
		Ok(meta) => {
			aux_keys.insert(aux_schema::block_weight_key(meta.parent));
		},
		Err(err) => {
			warn!(target: "babe", "header lookup fail while cleaning data for block {}: {}", first_new_finalized.to_string(), err.to_string());
		},
	}

	aux_keys.extend(notification.tree_route.iter().map(aux_schema::block_weight_key));

	// Cleans data for stale branches.

	// A safenet in case of malformed notification.
	let height_limit = notification.header.number().saturating_sub(
		notification.tree_route.len().saturated_into::<NumberFor<Block>>() + One::one(),
	);
	for head in notification.stale_heads.iter() {
		let mut hash = *head;
		// Insert stale blocks hashes until canonical chain is not reached.
		// Soon or late we should hit an element already present within the `aux_keys` set.
		while aux_keys.insert(aux_schema::block_weight_key(hash)) {
			match client.header_metadata(hash) {
				Ok(meta) => {
					// This should never happen and must be considered a bug.
					if meta.number <= height_limit {
						warn!(target: "babe", "unexpected canonical chain state or malformed finality notification");
						break
					}
					hash = meta.parent;
				},
				Err(err) => {
					warn!(target: "babe", "header lookup fail while cleaning data for block {}: {}", head.to_string(), err.to_string());
					break
				},
			}
		}
	}

	aux_keys.into_iter().map(|val| (val, None)).collect()
}

async fn answer_requests<B: BlockT, C>(
	mut request_rx: Receiver<BabeRequest<B>>,
	config: Config,
	client: Arc<C>,
	epoch_changes: SharedEpochChanges<B, Epoch>,
) where
	C: ProvideRuntimeApi<B>
		+ ProvideUncles<B>
		+ BlockchainEvents<B>
		+ HeaderBackend<B>
		+ HeaderMetadata<B, Error = ClientError>
		+ Send
		+ Sync
		+ 'static,
{
	while let Some(request) = request_rx.next().await {
		match request {
			BabeRequest::EpochForChild(parent_hash, parent_number, slot_number, response) => {
				let lookup = || {
					let epoch_changes = epoch_changes.shared_data();
					let epoch_descriptor = epoch_changes
						.epoch_descriptor_for_child_of(
							descendent_query(&*client),
							&parent_hash,
							parent_number,
							slot_number,
						)
						.map_err(|e| Error::<B>::ForkTree(Box::new(e)))?
						.ok_or_else(|| Error::<B>::FetchEpoch(parent_hash))?;

					let viable_epoch = epoch_changes
						.viable_epoch(&epoch_descriptor, |slot| {
							Epoch::genesis(&config.genesis_config, slot)
						})
						.ok_or_else(|| Error::<B>::FetchEpoch(parent_hash))?;

					Ok(sp_consensus_babe::Epoch {
						epoch_index: viable_epoch.as_ref().epoch_index,
						start_slot: viable_epoch.as_ref().start_slot,
						duration: viable_epoch.as_ref().duration,
						authorities: viable_epoch.as_ref().authorities.clone(),
						randomness: viable_epoch.as_ref().randomness,
						config: viable_epoch.as_ref().config.clone(),
					})
				};

				let _ = response.send(lookup());
			},
		}
	}
}

/// Requests to the BABE service.
#[non_exhaustive]
pub enum BabeRequest<B: BlockT> {
	/// Request the epoch that a child of the given block, with the given slot number would have.
	///
	/// The parent block is identified by its hash and number.
	EpochForChild(
		B::Hash,
		NumberFor<B>,
		Slot,
		oneshot::Sender<Result<sp_consensus_babe::Epoch, Error<B>>>,
	),
}

/// A handle to the BABE worker for issuing requests.
#[derive(Clone)]
pub struct BabeWorkerHandle<B: BlockT>(Sender<BabeRequest<B>>);

impl<B: BlockT> BabeWorkerHandle<B> {
	/// Send a request to the BABE service.
	pub async fn send(&mut self, request: BabeRequest<B>) {
		// Failure to send means that the service is down.
		// This will manifest as the receiver of the request being dropped.
		let _ = self.0.send(request).await;
	}
}

/// Worker for Babe which implements `Future<Output=()>`. This must be polled.
#[must_use]
pub struct BabeWorker<B: BlockT> {
	inner: Pin<Box<dyn Future<Output = ()> + Send + 'static>>,
	slot_notification_sinks: SlotNotificationSinks<B>,
	handle: BabeWorkerHandle<B>,
}

impl<B: BlockT> BabeWorker<B> {
	/// Return an event stream of notifications for when new slot happens, and the corresponding
	/// epoch descriptor.
	pub fn slot_notification_stream(
		&self,
	) -> Receiver<(Slot, ViableEpochDescriptor<B::Hash, NumberFor<B>, Epoch>)> {
		const CHANNEL_BUFFER_SIZE: usize = 1024;

		let (sink, stream) = channel(CHANNEL_BUFFER_SIZE);
		self.slot_notification_sinks.lock().push(sink);
		stream
	}

	/// Get a handle to the worker.
	pub fn handle(&self) -> BabeWorkerHandle<B> {
		self.handle.clone()
	}
}

impl<B: BlockT> Future for BabeWorker<B> {
	type Output = ();

	fn poll(mut self: Pin<&mut Self>, cx: &mut Context) -> Poll<Self::Output> {
		self.inner.as_mut().poll(cx)
	}
}

/// Slot notification sinks.
type SlotNotificationSinks<B> = Arc<
	Mutex<Vec<Sender<(Slot, ViableEpochDescriptor<<B as BlockT>::Hash, NumberFor<B>, Epoch>)>>>,
>;

struct BabeSlotWorker<B: BlockT, C, E, I, SO, L, BS> {
	client: Arc<C>,
	block_import: I,
	env: E,
	sync_oracle: SO,
	justification_sync_link: L,
	force_authoring: bool,
	backoff_authoring_blocks: Option<BS>,
	keystore: SyncCryptoStorePtr,
	epoch_changes: SharedEpochChanges<B, Epoch>,
	slot_notification_sinks: SlotNotificationSinks<B>,
	config: Config,
	block_proposal_slot_portion: SlotProportion,
	max_block_proposal_slot_portion: Option<SlotProportion>,
	telemetry: Option<TelemetryHandle>,
}

#[async_trait::async_trait]
impl<B, C, E, I, Error, SO, L, BS> sc_consensus_slots::SimpleSlotWorker<B>
	for BabeSlotWorker<B, C, E, I, SO, L, BS>
where
	B: BlockT,
	C: ProvideRuntimeApi<B> + HeaderBackend<B> + HeaderMetadata<B, Error = ClientError>,
	C::Api: BabeApi<B>,
	E: Environment<B, Error = Error> + Sync,
	E::Proposer: Proposer<B, Error = Error, Transaction = sp_api::TransactionFor<C, B>>,
	I: BlockImport<B, Transaction = sp_api::TransactionFor<C, B>> + Send + Sync + 'static,
	SO: SyncOracle + Send + Clone + Sync,
	L: sc_consensus::JustificationSyncLink<B>,
	BS: BackoffAuthoringBlocksStrategy<NumberFor<B>> + Sync,
	Error: std::error::Error + Send + From<ConsensusError> + From<I::Error> + 'static,
{
	type EpochData = ViableEpochDescriptor<B::Hash, NumberFor<B>, Epoch>;
	type Claim = (PreDigest, AuthorityId);
	type SyncOracle = SO;
	type JustificationSyncLink = L;
	type CreateProposer =
		Pin<Box<dyn Future<Output = Result<E::Proposer, sp_consensus::Error>> + Send + 'static>>;
	type Proposer = E::Proposer;
	type BlockImport = I;

	fn logging_target(&self) -> &'static str {
		"babe"
	}

	fn block_import(&mut self) -> &mut Self::BlockImport {
		&mut self.block_import
	}

	fn epoch_data(
		&self,
		parent: &B::Header,
		slot: Slot,
	) -> Result<Self::EpochData, ConsensusError> {
		self.epoch_changes
			.shared_data()
			.epoch_descriptor_for_child_of(
				descendent_query(&*self.client),
				&parent.hash(),
				parent.number().clone(),
				slot,
			)
			.map_err(|e| ConsensusError::ChainLookup(e.to_string()))?
			.ok_or(sp_consensus::Error::InvalidAuthoritiesSet)
	}

	fn authorities_len(&self, epoch_descriptor: &Self::EpochData) -> Option<usize> {
		self.epoch_changes
			.shared_data()
			.viable_epoch(&epoch_descriptor, |slot| {
				Epoch::genesis(&self.config.genesis_config, slot)
			})
			.map(|epoch| epoch.as_ref().authorities.len())
	}

	async fn claim_slot(
		&self,
		_parent_header: &B::Header,
		slot: Slot,
		epoch_descriptor: &ViableEpochDescriptor<B::Hash, NumberFor<B>, Epoch>,
	) -> Option<Self::Claim> {
		debug!(target: "babe", "Attempting to claim slot {}", slot);
		let s = authorship::claim_slot(
			slot,
			self.epoch_changes
				.shared_data()
				.viable_epoch(&epoch_descriptor, |slot| {
					Epoch::genesis(&self.config.genesis_config, slot)
				})?
				.as_ref(),
			&self.keystore,
		);

		if s.is_some() {
			debug!(target: "babe", "Claimed slot {}", slot);
		}

		s
	}

	fn notify_slot(
		&self,
		_parent_header: &B::Header,
		slot: Slot,
		epoch_descriptor: &ViableEpochDescriptor<B::Hash, NumberFor<B>, Epoch>,
	) {
		RetainMut::retain_mut(&mut *self.slot_notification_sinks.lock(), |sink| {
			match sink.try_send((slot, epoch_descriptor.clone())) {
				Ok(()) => true,
				Err(e) =>
					if e.is_full() {
						warn!(target: "babe", "Trying to notify a slot but the channel is full");
						true
					} else {
						false
					},
			}
		});
	}

	fn pre_digest_data(&self, _slot: Slot, claim: &Self::Claim) -> Vec<sp_runtime::DigestItem> {
		vec![<DigestItem as CompatibleDigestItem>::babe_pre_digest(claim.0.clone())]
	}

	async fn block_import_params(
		&self,
		header: B::Header,
		header_hash: &B::Hash,
		body: Vec<B::Extrinsic>,
		storage_changes: StorageChanges<<Self::BlockImport as BlockImport<B>>::Transaction, B>,
		(_, public): Self::Claim,
		epoch_descriptor: Self::EpochData,
	) -> Result<
		sc_consensus::BlockImportParams<B, <Self::BlockImport as BlockImport<B>>::Transaction>,
		sp_consensus::Error,
	> {
		// sign the pre-sealed hash of the block and then
		// add it to a digest item.
		let public_type_pair = public.clone().into();
		let public = public.to_raw_vec();
		let signature = SyncCryptoStore::sign_with(
			&*self.keystore,
			<AuthorityId as AppKey>::ID,
			&public_type_pair,
			header_hash.as_ref(),
		)
		.map_err(|e| sp_consensus::Error::CannotSign(public.clone(), e.to_string()))?
		.ok_or_else(|| {
			sp_consensus::Error::CannotSign(
				public.clone(),
				"Could not find key in keystore.".into(),
			)
		})?;
		let signature: AuthoritySignature = signature
			.clone()
			.try_into()
			.map_err(|_| sp_consensus::Error::InvalidSignature(signature, public))?;
		let digest_item = <DigestItem as CompatibleDigestItem>::babe_seal(signature.into());

		let mut import_block = BlockImportParams::new(BlockOrigin::Own, header);
		import_block.post_digests.push(digest_item);
		import_block.body = Some(body);
		import_block.state_action =
			StateAction::ApplyChanges(sc_consensus::StorageChanges::Changes(storage_changes));
		import_block.intermediates.insert(
			Cow::from(INTERMEDIATE_KEY),
			Box::new(BabeIntermediate::<B> { epoch_descriptor }) as Box<_>,
		);

		Ok(import_block)
	}

	fn force_authoring(&self) -> bool {
		self.force_authoring
	}

	fn should_backoff(&self, slot: Slot, chain_head: &B::Header) -> bool {
		if let Some(ref strategy) = self.backoff_authoring_blocks {
			if let Ok(chain_head_slot) =
				find_pre_digest::<B>(chain_head).map(|digest| digest.slot())
			{
				return strategy.should_backoff(
					*chain_head.number(),
					chain_head_slot,
					self.client.info().finalized_number,
					slot,
					self.logging_target(),
				)
			}
		}
		false
	}

	fn sync_oracle(&mut self) -> &mut Self::SyncOracle {
		&mut self.sync_oracle
	}

	fn justification_sync_link(&mut self) -> &mut Self::JustificationSyncLink {
		&mut self.justification_sync_link
	}

	fn proposer(&mut self, block: &B::Header) -> Self::CreateProposer {
		Box::pin(
			self.env
				.init(block)
				.map_err(|e| sp_consensus::Error::ClientImport(format!("{:?}", e))),
		)
	}

	fn telemetry(&self) -> Option<TelemetryHandle> {
		self.telemetry.clone()
	}

	fn proposing_remaining_duration(&self, slot_info: &SlotInfo<B>) -> Duration {
		let parent_slot = find_pre_digest::<B>(&slot_info.chain_head).ok().map(|d| d.slot());

		sc_consensus_slots::proposing_remaining_duration(
			parent_slot,
			slot_info,
			&self.block_proposal_slot_portion,
			self.max_block_proposal_slot_portion.as_ref(),
			sc_consensus_slots::SlotLenienceType::Exponential,
			self.logging_target(),
		)
	}
}

/// Extract the BABE pre digest from the given header. Pre-runtime digests are
/// mandatory, the function will return `Err` if none is found.
pub fn find_pre_digest<B: BlockT>(header: &B::Header) -> Result<PreDigest, Error<B>> {
	// genesis block doesn't contain a pre digest so let's generate a
	// dummy one to not break any invariants in the rest of the code
	if header.number().is_zero() {
		return Ok(PreDigest::SecondaryPlain(SecondaryPlainPreDigest {
			slot: 0.into(),
			authority_index: 0,
		}))
	}

	let mut pre_digest: Option<_> = None;
	for log in header.digest().logs() {
		trace!(target: "babe", "Checking log {:?}, looking for pre runtime digest", log);
		match (log.as_babe_pre_digest(), pre_digest.is_some()) {
			(Some(_), true) => return Err(babe_err(Error::MultiplePreRuntimeDigests)),
			(None, _) => trace!(target: "babe", "Ignoring digest not meant for us"),
			(s, false) => pre_digest = s,
		}
	}
	pre_digest.ok_or_else(|| babe_err(Error::NoPreRuntimeDigest))
}

/// Extract the BABE epoch change digest from the given header, if it exists.
fn find_next_epoch_digest<B: BlockT>(
	header: &B::Header,
) -> Result<Option<NextEpochDescriptor>, Error<B>> {
	let mut epoch_digest: Option<_> = None;
	for log in header.digest().logs() {
		trace!(target: "babe", "Checking log {:?}, looking for epoch change digest.", log);
		let log = log.try_to::<ConsensusLog>(OpaqueDigestItemId::Consensus(&BABE_ENGINE_ID));
		match (log, epoch_digest.is_some()) {
			(Some(ConsensusLog::NextEpochData(_)), true) =>
				return Err(babe_err(Error::MultipleEpochChangeDigests)),
			(Some(ConsensusLog::NextEpochData(epoch)), false) => epoch_digest = Some(epoch),
			_ => trace!(target: "babe", "Ignoring digest not meant for us"),
		}
	}

	Ok(epoch_digest)
}

/// Extract the BABE config change digest from the given header, if it exists.
fn find_next_config_digest<B: BlockT>(
	header: &B::Header,
) -> Result<Option<NextConfigDescriptor>, Error<B>> {
	let mut config_digest: Option<_> = None;
	for log in header.digest().logs() {
		trace!(target: "babe", "Checking log {:?}, looking for epoch change digest.", log);
		let log = log.try_to::<ConsensusLog>(OpaqueDigestItemId::Consensus(&BABE_ENGINE_ID));
		match (log, config_digest.is_some()) {
			(Some(ConsensusLog::NextConfigData(_)), true) =>
				return Err(babe_err(Error::MultipleConfigChangeDigests)),
			(Some(ConsensusLog::NextConfigData(config)), false) => config_digest = Some(config),
			_ => trace!(target: "babe", "Ignoring digest not meant for us"),
		}
	}

	Ok(config_digest)
}

/// State that must be shared between the import queue and the authoring logic.
#[derive(Clone)]
pub struct BabeLink<Block: BlockT> {
	epoch_changes: SharedEpochChanges<Block, Epoch>,
	config: Config,
}

impl<Block: BlockT> BabeLink<Block> {
	/// Get the epoch changes of this link.
	pub fn epoch_changes(&self) -> &SharedEpochChanges<Block, Epoch> {
		&self.epoch_changes
	}

	/// Get the config of this link.
	pub fn config(&self) -> &Config {
		&self.config
	}
}

/// A verifier for Babe blocks.
pub struct BabeVerifier<Block: BlockT, Client, SelectChain, CAW, CIDP> {
	client: Arc<Client>,
	select_chain: SelectChain,
	create_inherent_data_providers: CIDP,
	config: Config,
	epoch_changes: SharedEpochChanges<Block, Epoch>,
	can_author_with: CAW,
	telemetry: Option<TelemetryHandle>,
}

impl<Block, Client, SelectChain, CAW, CIDP> BabeVerifier<Block, Client, SelectChain, CAW, CIDP>
where
	Block: BlockT,
	Client: AuxStore + HeaderBackend<Block> + HeaderMetadata<Block> + ProvideRuntimeApi<Block>,
	Client::Api: BlockBuilderApi<Block> + BabeApi<Block>,
	SelectChain: sp_consensus::SelectChain<Block>,
	CAW: CanAuthorWith<Block>,
	CIDP: CreateInherentDataProviders<Block, ()>,
{
	async fn check_inherents(
		&self,
		block: Block,
		block_id: BlockId<Block>,
		inherent_data: InherentData,
		create_inherent_data_providers: CIDP::InherentDataProviders,
		execution_context: ExecutionContext,
	) -> Result<(), Error<Block>> {
		if let Err(e) = self.can_author_with.can_author_with(&block_id) {
			debug!(
				target: "babe",
				"Skipping `check_inherents` as authoring version is not compatible: {}",
				e,
			);

			return Ok(())
		}

		let inherent_res = self
			.client
			.runtime_api()
			.check_inherents_with_context(&block_id, execution_context, block, inherent_data)
			.map_err(Error::RuntimeApi)?;

		if !inherent_res.ok() {
			for (i, e) in inherent_res.into_errors() {
				match create_inherent_data_providers.try_handle_error(&i, &e).await {
					Some(res) => res.map_err(|e| Error::CheckInherents(e))?,
					None => return Err(Error::CheckInherentsUnhandled(i)),
				}
			}
		}

		Ok(())
	}

	async fn check_and_report_equivocation(
		&self,
		slot_now: Slot,
		slot: Slot,
		header: &Block::Header,
		author: &AuthorityId,
		origin: &BlockOrigin,
	) -> Result<(), Error<Block>> {
		// don't report any equivocations during initial sync
		// as they are most likely stale.
		if *origin == BlockOrigin::NetworkInitialSync {
			return Ok(())
		}

		// check if authorship of this header is an equivocation and return a proof if so.
		let equivocation_proof =
			match check_equivocation(&*self.client, slot_now, slot, header, author)
				.map_err(Error::Client)?
			{
				Some(proof) => proof,
				None => return Ok(()),
			};

		info!(
			"Slot author {:?} is equivocating at slot {} with headers {:?} and {:?}",
			author,
			slot,
			equivocation_proof.first_header.hash(),
			equivocation_proof.second_header.hash(),
		);

		// get the best block on which we will build and send the equivocation report.
		let best_id = self
			.select_chain
			.best_chain()
			.await
			.map(|h| BlockId::Hash(h.hash()))
			.map_err(|e| Error::Client(e.into()))?;

		// generate a key ownership proof. we start by trying to generate the
		// key owernship proof at the parent of the equivocating header, this
		// will make sure that proof generation is successful since it happens
		// during the on-going session (i.e. session keys are available in the
		// state to be able to generate the proof). this might fail if the
		// equivocation happens on the first block of the session, in which case
		// its parent would be on the previous session. if generation on the
		// parent header fails we try with best block as well.
		let generate_key_owner_proof = |block_id: &BlockId<Block>| {
			self.client
				.runtime_api()
				.generate_key_ownership_proof(block_id, slot, equivocation_proof.offender.clone())
				.map_err(Error::RuntimeApi)
		};

		let parent_id = BlockId::Hash(*header.parent_hash());
		let key_owner_proof = match generate_key_owner_proof(&parent_id)? {
			Some(proof) => proof,
			None => match generate_key_owner_proof(&best_id)? {
				Some(proof) => proof,
				None => {
					debug!(target: "babe", "Equivocation offender is not part of the authority set.");
					return Ok(())
				},
			},
		};

		// submit equivocation report at best block.
		self.client
			.runtime_api()
			.submit_report_equivocation_unsigned_extrinsic(
				&best_id,
				equivocation_proof,
				key_owner_proof,
			)
			.map_err(Error::RuntimeApi)?;

		info!(target: "babe", "Submitted equivocation report for author {:?}", author);

		Ok(())
	}
}

type BlockVerificationResult<Block> =
	Result<(BlockImportParams<Block, ()>, Option<Vec<(CacheKeyId, Vec<u8>)>>), String>;

#[async_trait::async_trait]
impl<Block, Client, SelectChain, CAW, CIDP> Verifier<Block>
	for BabeVerifier<Block, Client, SelectChain, CAW, CIDP>
where
	Block: BlockT,
	Client: HeaderMetadata<Block, Error = sp_blockchain::Error>
		+ HeaderBackend<Block>
		+ ProvideRuntimeApi<Block>
		+ Send
		+ Sync
		+ AuxStore,
	Client::Api: BlockBuilderApi<Block> + BabeApi<Block>,
	SelectChain: sp_consensus::SelectChain<Block>,
	CAW: CanAuthorWith<Block> + Send + Sync,
	CIDP: CreateInherentDataProviders<Block, ()> + Send + Sync,
	CIDP::InherentDataProviders: InherentDataProviderExt + Send + Sync,
{
	async fn verify(
		&mut self,
		mut block: BlockImportParams<Block, ()>,
	) -> BlockVerificationResult<Block> {
		trace!(
			target: "babe",
			"Verifying origin: {:?} header: {:?} justification(s): {:?} body: {:?}",
			block.origin,
			block.header,
			block.justifications,
			block.body,
		);

		let hash = block.header.hash();
		let parent_hash = *block.header.parent_hash();

		if block.with_state() {
			// When importing whole state we don't calculate epoch descriptor, but rather
			// read it from the state after import. We also skip all verifications
			// because there's no parent state and we trust the sync module to verify
			// that the state is correct and finalized.
			return Ok((block, Default::default()))
		}

		debug!(target: "babe", "We have {:?} logs in this header", block.header.digest().logs().len());

		let create_inherent_data_providers = self
			.create_inherent_data_providers
			.create_inherent_data_providers(parent_hash, ())
			.await
			.map_err(|e| Error::<Block>::Client(sp_consensus::Error::from(e).into()))?;

		let slot_now = create_inherent_data_providers.slot();

		let parent_header_metadata = self
			.client
			.header_metadata(parent_hash)
			.map_err(Error::<Block>::FetchParentHeader)?;

		let pre_digest = find_pre_digest::<Block>(&block.header)?;
		let (check_header, epoch_descriptor) = {
			let epoch_changes = self.epoch_changes.shared_data();
			let epoch_descriptor = epoch_changes
				.epoch_descriptor_for_child_of(
					descendent_query(&*self.client),
					&parent_hash,
					parent_header_metadata.number,
					pre_digest.slot(),
				)
				.map_err(|e| Error::<Block>::ForkTree(Box::new(e)))?
				.ok_or_else(|| Error::<Block>::FetchEpoch(parent_hash))?;
			let viable_epoch = epoch_changes
				.viable_epoch(&epoch_descriptor, |slot| {
					Epoch::genesis(&self.config.genesis_config, slot)
				})
				.ok_or_else(|| Error::<Block>::FetchEpoch(parent_hash))?;

			// We add one to the current slot to allow for some small drift.
			// FIXME #1019 in the future, alter this queue to allow deferring of headers
			let v_params = verification::VerificationParams {
				header: block.header.clone(),
				pre_digest: Some(pre_digest),
				slot_now: slot_now + 1,
				epoch: viable_epoch.as_ref(),
			};

			(verification::check_header::<Block>(v_params)?, epoch_descriptor)
		};

		match check_header {
			CheckedHeader::Checked(pre_header, verified_info) => {
				let babe_pre_digest = verified_info
					.pre_digest
					.as_babe_pre_digest()
					.expect("check_header always returns a pre-digest digest item; qed");
				let slot = babe_pre_digest.slot();

				// the header is valid but let's check if there was something else already
				// proposed at the same slot by the given author. if there was, we will
				// report the equivocation to the runtime.
				if let Err(err) = self
					.check_and_report_equivocation(
						slot_now,
						slot,
						&block.header,
						&verified_info.author,
						&block.origin,
					)
					.await
				{
					warn!(target: "babe", "Error checking/reporting BABE equivocation: {}", err);
				}

				// if the body is passed through, we need to use the runtime
				// to check that the internally-set timestamp in the inherents
				// actually matches the slot set in the seal.
				if let Some(inner_body) = block.body {
					let mut inherent_data = create_inherent_data_providers
						.create_inherent_data()
						.map_err(Error::<Block>::CreateInherents)?;
					inherent_data.babe_replace_inherent_data(slot);
					let new_block = Block::new(pre_header.clone(), inner_body);

					self.check_inherents(
						new_block.clone(),
						BlockId::Hash(parent_hash),
						inherent_data,
						create_inherent_data_providers,
						block.origin.into(),
					)
					.await?;

					let (_, inner_body) = new_block.deconstruct();
					block.body = Some(inner_body);
				}

				trace!(target: "babe", "Checked {:?}; importing.", pre_header);
				telemetry!(
					self.telemetry;
					CONSENSUS_TRACE;
					"babe.checked_and_importing";
					"pre_header" => ?pre_header,
				);

				block.header = pre_header;
				block.post_digests.push(verified_info.seal);
				block.intermediates.insert(
					Cow::from(INTERMEDIATE_KEY),
					Box::new(BabeIntermediate::<Block> { epoch_descriptor }) as Box<_>,
				);
				block.post_hash = Some(hash);

				Ok((block, Default::default()))
			},
			CheckedHeader::Deferred(a, b) => {
				debug!(target: "babe", "Checking {:?} failed; {:?}, {:?}.", hash, a, b);
				telemetry!(
					self.telemetry;
					CONSENSUS_DEBUG;
					"babe.header_too_far_in_future";
					"hash" => ?hash, "a" => ?a, "b" => ?b
				);
				Err(Error::<Block>::TooFarInFuture(hash).into())
			},
		}
	}
}

/// A block-import handler for BABE.
///
/// This scans each imported block for epoch change signals. The signals are
/// tracked in a tree (of all forks), and the import logic validates all epoch
/// change transitions, i.e. whether a given epoch change is expected or whether
/// it is missing.
///
/// The epoch change tree should be pruned as blocks are finalized.
pub struct BabeBlockImport<Block: BlockT, Client, I> {
	inner: I,
	client: Arc<Client>,
	epoch_changes: SharedEpochChanges<Block, Epoch>,
	config: Config,
}

impl<Block: BlockT, I: Clone, Client> Clone for BabeBlockImport<Block, Client, I> {
	fn clone(&self) -> Self {
		BabeBlockImport {
			inner: self.inner.clone(),
			client: self.client.clone(),
			epoch_changes: self.epoch_changes.clone(),
			config: self.config.clone(),
		}
	}
}

impl<Block: BlockT, Client, I> BabeBlockImport<Block, Client, I> {
	fn new(
		client: Arc<Client>,
		epoch_changes: SharedEpochChanges<Block, Epoch>,
		block_import: I,
		config: Config,
	) -> Self {
		BabeBlockImport { client, inner: block_import, epoch_changes, config }
	}
}

impl<Block, Client, Inner> BabeBlockImport<Block, Client, Inner>
where
	Block: BlockT,
	Inner: BlockImport<Block, Transaction = sp_api::TransactionFor<Client, Block>> + Send + Sync,
	Inner::Error: Into<ConsensusError>,
	Client: HeaderBackend<Block>
		+ HeaderMetadata<Block, Error = sp_blockchain::Error>
		+ AuxStore
		+ ProvideRuntimeApi<Block>
		+ Send
		+ Sync,
	Client::Api: BabeApi<Block> + ApiExt<Block>,
{
	/// Import whole state after warp sync.
	// This function makes multiple transactions to the DB. If one of them fails we may
	// end up in an inconsistent state and have to resync.
	async fn import_state(
		&mut self,
		mut block: BlockImportParams<Block, sp_api::TransactionFor<Client, Block>>,
		new_cache: HashMap<CacheKeyId, Vec<u8>>,
	) -> Result<ImportResult, ConsensusError> {
		let hash = block.post_hash();
		let parent_hash = *block.header.parent_hash();
		let number = *block.header.number();

		block.fork_choice = Some(ForkChoiceStrategy::Custom(true));
		// Reset block weight.
		aux_schema::write_block_weight(hash, 0, |values| {
			block
				.auxiliary
				.extend(values.iter().map(|(k, v)| (k.to_vec(), Some(v.to_vec()))))
		});

		// First make the client import the state.
		let import_result = self.inner.import_block(block, new_cache).await;
		let aux = match import_result {
			Ok(ImportResult::Imported(aux)) => aux,
			Ok(r) =>
				return Err(ConsensusError::ClientImport(format!(
					"Unexpected import result: {:?}",
					r
				))),
			Err(r) => return Err(r.into()),
		};

		// Read epoch info from the imported state.
		let block_id = BlockId::hash(hash);
		let current_epoch = self.client.runtime_api().current_epoch(&block_id).map_err(|e| {
			ConsensusError::ClientImport(babe_err::<Block>(Error::RuntimeApi(e)).into())
		})?;
		let next_epoch = self.client.runtime_api().next_epoch(&block_id).map_err(|e| {
			ConsensusError::ClientImport(babe_err::<Block>(Error::RuntimeApi(e)).into())
		})?;

		let mut epoch_changes = self.epoch_changes.shared_data_locked();
		epoch_changes.reset(parent_hash, hash, number, current_epoch.into(), next_epoch.into());
		aux_schema::write_epoch_changes::<Block, _, _>(&*epoch_changes, |insert| {
			self.client.insert_aux(insert, [])
		})
		.map_err(|e| ConsensusError::ClientImport(e.to_string()))?;

		Ok(ImportResult::Imported(aux))
	}
}

#[async_trait::async_trait]
impl<Block, Client, Inner> BlockImport<Block> for BabeBlockImport<Block, Client, Inner>
where
	Block: BlockT,
	Inner: BlockImport<Block, Transaction = sp_api::TransactionFor<Client, Block>> + Send + Sync,
	Inner::Error: Into<ConsensusError>,
	Client: HeaderBackend<Block>
		+ HeaderMetadata<Block, Error = sp_blockchain::Error>
		+ AuxStore
		+ ProvideRuntimeApi<Block>
		+ Send
		+ Sync,
	Client::Api: BabeApi<Block> + ApiExt<Block>,
{
	type Error = ConsensusError;
	type Transaction = sp_api::TransactionFor<Client, Block>;

	async fn import_block(
		&mut self,
		mut block: BlockImportParams<Block, Self::Transaction>,
		new_cache: HashMap<CacheKeyId, Vec<u8>>,
	) -> Result<ImportResult, Self::Error> {
		let hash = block.post_hash();
		let number = *block.header.number();

		// early exit if block already in chain, otherwise the check for
		// epoch changes will error when trying to re-import an epoch change
		match self.client.status(BlockId::Hash(hash)) {
			Ok(sp_blockchain::BlockStatus::InChain) => {
				// When re-importing existing block strip away intermediates.
				let _ = block.take_intermediate::<BabeIntermediate<Block>>(INTERMEDIATE_KEY);
				block.fork_choice = Some(ForkChoiceStrategy::Custom(false));
				return self.inner.import_block(block, new_cache).await.map_err(Into::into)
			},
			Ok(sp_blockchain::BlockStatus::Unknown) => {},
			Err(e) => return Err(ConsensusError::ClientImport(e.to_string())),
		}

		if block.with_state() {
			return self.import_state(block, new_cache).await
		}

		let pre_digest = find_pre_digest::<Block>(&block.header).expect(
			"valid babe headers must contain a predigest; header has been already verified; qed",
		);
		let slot = pre_digest.slot();

		let parent_hash = *block.header.parent_hash();
		let parent_header = self
			.client
			.header(BlockId::Hash(parent_hash))
			.map_err(|e| ConsensusError::ChainLookup(e.to_string()))?
			.ok_or_else(|| {
				ConsensusError::ChainLookup(
					babe_err(Error::<Block>::ParentUnavailable(parent_hash, hash)).into(),
				)
			})?;

		let parent_slot = find_pre_digest::<Block>(&parent_header).map(|d| d.slot()).expect(
			"parent is non-genesis; valid BABE headers contain a pre-digest; header has already \
			 been verified; qed",
		);

		// make sure that slot number is strictly increasing
		if slot <= parent_slot {
			return Err(ConsensusError::ClientImport(
				babe_err(Error::<Block>::SlotMustIncrease(parent_slot, slot)).into(),
			))
		}

		// if there's a pending epoch we'll save the previous epoch changes here
		// this way we can revert it if there's any error
		let mut old_epoch_changes = None;

		// Use an extra scope to make the compiler happy, because otherwise he complains about the
		// mutex, even if we dropped it...
		let mut epoch_changes = {
			let mut epoch_changes = self.epoch_changes.shared_data_locked();

			// check if there's any epoch change expected to happen at this slot.
			// `epoch` is the epoch to verify the block under, and `first_in_epoch` is true
			// if this is the first block in its chain for that epoch.
			//
			// also provides the total weight of the chain, including the imported block.
			let (epoch_descriptor, first_in_epoch, parent_weight) = {
				let parent_weight = if *parent_header.number() == Zero::zero() {
					0
				} else {
					aux_schema::load_block_weight(&*self.client, parent_hash)
						.map_err(|e| ConsensusError::ClientImport(e.to_string()))?
						.ok_or_else(|| {
							ConsensusError::ClientImport(
								babe_err(Error::<Block>::ParentBlockNoAssociatedWeight(hash))
									.into(),
							)
						})?
				};

				let intermediate =
					block.take_intermediate::<BabeIntermediate<Block>>(INTERMEDIATE_KEY)?;

				let epoch_descriptor = intermediate.epoch_descriptor;
				let first_in_epoch = parent_slot < epoch_descriptor.start_slot();
				(epoch_descriptor, first_in_epoch, parent_weight)
			};

			let total_weight = parent_weight + pre_digest.added_weight();

			// search for this all the time so we can reject unexpected announcements.
			let next_epoch_digest = find_next_epoch_digest::<Block>(&block.header)
				.map_err(|e| ConsensusError::ClientImport(e.to_string()))?;
			let next_config_digest = find_next_config_digest::<Block>(&block.header)
				.map_err(|e| ConsensusError::ClientImport(e.to_string()))?;

			match (first_in_epoch, next_epoch_digest.is_some(), next_config_digest.is_some()) {
				(true, true, _) => {},
				(false, false, false) => {},
				(false, false, true) =>
					return Err(ConsensusError::ClientImport(
						babe_err(Error::<Block>::UnexpectedConfigChange).into(),
					)),
				(true, false, _) =>
					return Err(ConsensusError::ClientImport(
						babe_err(Error::<Block>::ExpectedEpochChange(hash, slot)).into(),
					)),
				(false, true, _) =>
					return Err(ConsensusError::ClientImport(
						babe_err(Error::<Block>::UnexpectedEpochChange).into(),
					)),
			}

			let info = self.client.info();

			if let Some(next_epoch_descriptor) = next_epoch_digest {
				old_epoch_changes = Some((*epoch_changes).clone());

				let viable_epoch = epoch_changes
					.viable_epoch(&epoch_descriptor, |slot| {
						Epoch::genesis(&self.config.genesis_config, slot)
					})
					.ok_or_else(|| {
						ConsensusError::ClientImport(Error::<Block>::FetchEpoch(parent_hash).into())
					})?;

				let epoch_config = next_config_digest
					.map(Into::into)
					.unwrap_or_else(|| viable_epoch.as_ref().config.clone());

				// restrict info logging during initial sync to avoid spam
				let log_level = if block.origin == BlockOrigin::NetworkInitialSync {
					log::Level::Debug
				} else {
					log::Level::Info
				};

				log!(target: "babe",
					 log_level,
					 "👶 New epoch {} launching at block {} (block slot {} >= start slot {}).",
					 viable_epoch.as_ref().epoch_index,
					 hash,
					 slot,
					 viable_epoch.as_ref().start_slot,
				);

				let next_epoch = viable_epoch.increment((next_epoch_descriptor, epoch_config));

				log!(target: "babe",
					 log_level,
					 "👶 Next epoch starts at slot {}",
					 next_epoch.as_ref().start_slot,
				);

				// prune the tree of epochs not part of the finalized chain or
				// that are not live anymore, and then track the given epoch change
				// in the tree.
				// NOTE: it is important that these operations are done in this
				// order, otherwise if pruning after import the `is_descendent_of`
				// used by pruning may not know about the block that is being
				// imported.
				let prune_and_import = || {
					prune_finalized(self.client.clone(), &mut epoch_changes)?;

					epoch_changes
						.import(
							descendent_query(&*self.client),
							hash,
							number,
							*block.header.parent_hash(),
							next_epoch,
						)
						.map_err(|e| {
							ConsensusError::ClientImport(format!(
								"Error importing epoch changes: {}",
								e
							))
						})?;
					Ok(())
				};

				if let Err(e) = prune_and_import() {
					debug!(target: "babe", "Failed to launch next epoch: {}", e);
					*epoch_changes =
						old_epoch_changes.expect("set `Some` above and not taken; qed");
					return Err(e)
				}

				crate::aux_schema::write_epoch_changes::<Block, _, _>(&*epoch_changes, |insert| {
					block
						.auxiliary
						.extend(insert.iter().map(|(k, v)| (k.to_vec(), Some(v.to_vec()))))
				});
			}

			aux_schema::write_block_weight(hash, total_weight, |values| {
				block
					.auxiliary
					.extend(values.iter().map(|(k, v)| (k.to_vec(), Some(v.to_vec()))))
			});

			// The fork choice rule is that we pick the heaviest chain (i.e.
			// more primary blocks), if there's a tie we go with the longest
			// chain.
			block.fork_choice = {
				let (last_best, last_best_number) = (info.best_hash, info.best_number);

				let last_best_weight = if &last_best == block.header.parent_hash() {
					// the parent=genesis case is already covered for loading parent weight,
					// so we don't need to cover again here.
					parent_weight
				} else {
					aux_schema::load_block_weight(&*self.client, last_best)
						.map_err(|e| ConsensusError::ChainLookup(e.to_string()))?
						.ok_or_else(|| {
							ConsensusError::ChainLookup(
								"No block weight for parent header.".to_string(),
							)
						})?
				};

				Some(ForkChoiceStrategy::Custom(if total_weight > last_best_weight {
					true
				} else if total_weight == last_best_weight {
					number > last_best_number
				} else {
					false
				}))
			};

			// Release the mutex, but it stays locked
			epoch_changes.release_mutex()
		};

		let import_result = self.inner.import_block(block, new_cache).await;

		// revert to the original epoch changes in case there's an error
		// importing the block
		if import_result.is_err() {
			if let Some(old_epoch_changes) = old_epoch_changes {
				*epoch_changes.upgrade() = old_epoch_changes;
			}
		}

		import_result.map_err(Into::into)
	}

	async fn check_block(
		&mut self,
		block: BlockCheckParams<Block>,
	) -> Result<ImportResult, Self::Error> {
		self.inner.check_block(block).await.map_err(Into::into)
	}
}

/// Gets the best finalized block and its slot, and prunes the given epoch tree.
fn prune_finalized<Block, Client>(
	client: Arc<Client>,
	epoch_changes: &mut EpochChangesFor<Block, Epoch>,
) -> Result<(), ConsensusError>
where
	Block: BlockT,
	Client: HeaderBackend<Block> + HeaderMetadata<Block, Error = sp_blockchain::Error>,
{
	let info = client.info();
	if info.block_gap.is_none() {
		epoch_changes.clear_gap();
	}

	let finalized_slot = {
		let finalized_header = client
			.header(BlockId::Hash(info.finalized_hash))
			.map_err(|e| ConsensusError::ClientImport(e.to_string()))?
			.expect(
				"best finalized hash was given by client; finalized headers must exist in db; qed",
			);

		find_pre_digest::<Block>(&finalized_header)
			.expect("finalized header must be valid; valid blocks have a pre-digest; qed")
			.slot()
	};

	epoch_changes
		.prune_finalized(
			descendent_query(&*client),
			&info.finalized_hash,
			info.finalized_number,
			finalized_slot,
		)
		.map_err(|e| ConsensusError::ClientImport(e.to_string()))?;

	Ok(())
}

/// Produce a BABE block-import object to be used later on in the construction of
/// an import-queue.
///
/// Also returns a link object used to correctly instantiate the import queue
/// and background worker.
pub fn block_import<Client, Block: BlockT, I>(
	config: Config,
	wrapped_block_import: I,
	client: Arc<Client>,
) -> ClientResult<(BabeBlockImport<Block, Client, I>, BabeLink<Block>)>
where
	Client: AuxStore
		+ HeaderBackend<Block>
		+ HeaderMetadata<Block, Error = sp_blockchain::Error>
		+ PreCommitActions<Block>
		+ 'static,
{
	let epoch_changes =
		aux_schema::load_epoch_changes::<Block, _>(&*client, &config.genesis_config)?;
	let link = BabeLink { epoch_changes: epoch_changes.clone(), config: config.clone() };

	// NOTE: this isn't entirely necessary, but since we didn't use to prune the
	// epoch tree it is useful as a migration, so that nodes prune long trees on
	// startup rather than waiting until importing the next epoch change block.
	prune_finalized(client.clone(), &mut epoch_changes.shared_data())?;

	let client_clone = client.clone();
	let on_finality = move |summary: &FinalityNotification<Block>| {
		aux_storage_cleanup(client_clone.as_ref(), summary)
	};
	client.register_finality_action(Box::new(on_finality));

	let import = BabeBlockImport::new(client, epoch_changes, wrapped_block_import, config);

	Ok((import, link))
}

/// Start an import queue for the BABE consensus algorithm.
///
/// This method returns the import queue, some data that needs to be passed to the block authoring
/// logic (`BabeLink`), and a future that must be run to
/// completion and is responsible for listening to finality notifications and
/// pruning the epoch changes tree.
///
/// The block import object provided must be the `BabeBlockImport` or a wrapper
/// of it, otherwise crucial import logic will be omitted.
pub fn import_queue<Block: BlockT, Client, SelectChain, Inner, CAW, CIDP>(
	babe_link: BabeLink<Block>,
	block_import: Inner,
	justification_import: Option<BoxJustificationImport<Block>>,
	client: Arc<Client>,
	select_chain: SelectChain,
	create_inherent_data_providers: CIDP,
	spawner: &impl sp_core::traits::SpawnEssentialNamed,
	registry: Option<&Registry>,
	can_author_with: CAW,
	telemetry: Option<TelemetryHandle>,
) -> ClientResult<DefaultImportQueue<Block, Client>>
where
	Inner: BlockImport<
			Block,
			Error = ConsensusError,
			Transaction = sp_api::TransactionFor<Client, Block>,
		> + Send
		+ Sync
		+ 'static,
	Client: ProvideRuntimeApi<Block>
		+ HeaderBackend<Block>
		+ HeaderMetadata<Block, Error = sp_blockchain::Error>
		+ AuxStore
		+ Send
		+ Sync
		+ 'static,
	Client::Api: BlockBuilderApi<Block> + BabeApi<Block> + ApiExt<Block>,
	SelectChain: sp_consensus::SelectChain<Block> + 'static,
	CAW: CanAuthorWith<Block> + Send + Sync + 'static,
	CIDP: CreateInherentDataProviders<Block, ()> + Send + Sync + 'static,
	CIDP::InherentDataProviders: InherentDataProviderExt + Send + Sync,
{
	let verifier = BabeVerifier {
		select_chain,
		create_inherent_data_providers,
		config: babe_link.config,
		epoch_changes: babe_link.epoch_changes,
		can_author_with,
		telemetry,
		client,
	};

	Ok(BasicQueue::new(verifier, Box::new(block_import), justification_import, spawner, registry))
}

/// Reverts aux data.
pub fn revert<Block, Client, Backend>(
	client: Arc<Client>,
	backend: Arc<Backend>,
	blocks: NumberFor<Block>,
) -> ClientResult<()>
where
	Block: BlockT,
	Client: AuxStore
		+ HeaderMetadata<Block, Error = sp_blockchain::Error>
		+ HeaderBackend<Block>
		+ ProvideRuntimeApi<Block>
		+ UsageProvider<Block>,
	Client::Api: BabeApi<Block>,
	Backend: BackendT<Block>,
{
	let best_number = client.info().best_number;
	let finalized = client.info().finalized_number;
	let revertible = blocks.min(best_number - finalized);

	let number = best_number - revertible;
	let hash = client
		.block_hash_from_id(&BlockId::Number(number))?
		.ok_or(ClientError::Backend(format!(
			"Unexpected hash lookup failure for block number: {}",
			number
		)))?;

	// Revert epoch changes tree.

	let config = Config::get(&*client)?;
	let epoch_changes =
		aux_schema::load_epoch_changes::<Block, Client>(&*client, config.genesis_config())?;
	let mut epoch_changes = epoch_changes.shared_data();

	if number == Zero::zero() {
		// Special case, no epoch changes data were present on genesis.
		*epoch_changes = EpochChangesFor::<Block, Epoch>::default();
	} else {
		epoch_changes.revert(descendent_query(&*client), hash, number);
	}

	// Remove block weights added after the revert point.

	let mut weight_keys = HashSet::with_capacity(revertible.saturated_into());
	let leaves = backend.blockchain().leaves()?.into_iter().filter(|&leaf| {
		sp_blockchain::tree_route(&*client, hash, leaf)
			.map(|route| route.retracted().is_empty())
			.unwrap_or_default()
	});
	for leaf in leaves {
		let mut hash = leaf;
		// Insert parent after parent until we don't hit an already processed
		// branch or we reach a direct child of the rollback point.
		while weight_keys.insert(aux_schema::block_weight_key(hash)) {
			let meta = client.header_metadata(hash)?;
			if meta.number <= number + One::one() {
				// We've reached a child of the revert point, stop here.
				break
			}
			hash = client.header_metadata(hash)?.parent;
		}
	}
	let weight_keys: Vec<_> = weight_keys.iter().map(|val| val.as_slice()).collect();

	// Write epoch changes and remove weights in one shot.
	aux_schema::write_epoch_changes::<Block, _, _>(&epoch_changes, |values| {
		client.insert_aux(values, weight_keys.iter())
	})
}<|MERGE_RESOLUTION|>--- conflicted
+++ resolved
@@ -69,10 +69,6 @@
 use std::{
 	borrow::Cow,
 	collections::{HashMap, HashSet},
-<<<<<<< HEAD
-	convert::TryInto,
-=======
->>>>>>> 6f411cdb
 	future::Future,
 	pin::Pin,
 	sync::Arc,
