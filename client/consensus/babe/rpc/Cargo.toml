[package]
name = "sc-consensus-babe-rpc"
version = "0.10.0-dev"
authors = ["Parity Technologies <admin@parity.io>"]
description = "RPC extensions for the BABE consensus algorithm"
edition = "2021"
license = "GPL-3.0-or-later WITH Classpath-exception-2.0"
homepage = "https://substrate.io"
repository = "https://github.com/paritytech/substrate/"
readme = "README.md"

[package.metadata.docs.rs]
targets = ["x86_64-unknown-linux-gnu"]

[dependencies]
sc-consensus-babe = { version = "0.10.0-dev", path = "../" }
sc-rpc-api = { version = "0.10.0-dev", path = "../../../rpc-api" }
jsonrpc-core = "18.0.0"
jsonrpc-core-client = "18.0.0"
jsonrpc-derive = "18.0.0"
sp-consensus-babe = { version = "0.10.0-dev", path = "../../../../primitives/consensus/babe" }
serde = { version = "1.0.136", features = ["derive"] }
sp-blockchain = { version = "4.0.0-dev", path = "../../../../primitives/blockchain" }
sp-runtime = { version = "6.0.0", path = "../../../../primitives/runtime" }
sc-consensus-epochs = { version = "0.10.0-dev", path = "../../epochs" }
<<<<<<< HEAD
futures = "0.3.19"
=======
futures = "0.3.21"
>>>>>>> 6f411cdb
thiserror = "1.0"
sp-api = { version = "4.0.0-dev", path = "../../../../primitives/api" }
sp-consensus = { version = "0.10.0-dev", path = "../../../../primitives/consensus/common" }
sp-core = { version = "6.0.0", path = "../../../../primitives/core" }
sp-application-crypto = { version = "6.0.0", path = "../../../../primitives/application-crypto" }
sp-keystore = { version = "0.12.0", path = "../../../../primitives/keystore" }

[dev-dependencies]
sc-consensus = { version = "0.10.0-dev", path = "../../../consensus/common" }
serde_json = "1.0.79"
sp-keyring = { version = "6.0.0", path = "../../../../primitives/keyring" }
sc-keystore = { version = "4.0.0-dev", path = "../../../keystore" }
substrate-test-runtime-client = { version = "2.0.0", path = "../../../../test-utils/runtime/client" }
tempfile = "3.1.0"<|MERGE_RESOLUTION|>--- conflicted
+++ resolved
@@ -23,11 +23,7 @@
 sp-blockchain = { version = "4.0.0-dev", path = "../../../../primitives/blockchain" }
 sp-runtime = { version = "6.0.0", path = "../../../../primitives/runtime" }
 sc-consensus-epochs = { version = "0.10.0-dev", path = "../../epochs" }
-<<<<<<< HEAD
-futures = "0.3.19"
-=======
 futures = "0.3.21"
->>>>>>> 6f411cdb
 thiserror = "1.0"
 sp-api = { version = "4.0.0-dev", path = "../../../../primitives/api" }
 sp-consensus = { version = "0.10.0-dev", path = "../../../../primitives/consensus/common" }
