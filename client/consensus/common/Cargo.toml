[package]
name = "sc-consensus"
version = "0.10.0-dev"
authors = ["Parity Technologies <admin@parity.io>"]
edition = "2021"
license = "GPL-3.0-or-later WITH Classpath-exception-2.0"
homepage = "https://substrate.io"
repository = "https://github.com/paritytech/substrate/"
description = "Collection of common consensus specific imlementations for Substrate (client)"
readme = "README.md"

[package.metadata.docs.rs]
targets = ["x86_64-unknown-linux-gnu"]

[dependencies]
thiserror = "1.0.30"
libp2p = { version = "0.40.0", default-features = false }
log = "0.4.8"
<<<<<<< HEAD
futures = { version = "0.3.19", features = ["thread-pool"] }
=======
futures = { version = "0.3.21", features = ["thread-pool"] }
>>>>>>> 6f411cdb
futures-timer = "3.0.1"
sc-client-api = { version = "4.0.0-dev", path = "../../api" }
sp-blockchain = { version = "4.0.0-dev", path = "../../../primitives/blockchain" }
sp-core = { path = "../../../primitives/core", version = "6.0.0"}
sp-consensus = { path = "../../../primitives/consensus/common", version = "0.10.0-dev" }
sp-state-machine = { version = "0.12.0", path = "../../../primitives/state-machine" }
sp-runtime = { version = "6.0.0", path = "../../../primitives/runtime" }
sc-utils = { version = "4.0.0-dev", path = "../../utils" }
sp-api = { version = "4.0.0-dev", path = "../../../primitives/api" }
parking_lot = "0.12.0"
serde = { version = "1.0", features = ["derive"] }
prometheus-endpoint = { package = "substrate-prometheus-endpoint", path = "../../../utils/prometheus", version = "0.10.0-dev" }
async-trait = "0.1.42"

[dev-dependencies]
sp-test-primitives = { version = "2.0.0", path = "../../../primitives/test-primitives" }<|MERGE_RESOLUTION|>--- conflicted
+++ resolved
@@ -16,11 +16,7 @@
 thiserror = "1.0.30"
 libp2p = { version = "0.40.0", default-features = false }
 log = "0.4.8"
-<<<<<<< HEAD
-futures = { version = "0.3.19", features = ["thread-pool"] }
-=======
 futures = { version = "0.3.21", features = ["thread-pool"] }
->>>>>>> 6f411cdb
 futures-timer = "3.0.1"
 sc-client-api = { version = "4.0.0-dev", path = "../../api" }
 sp-blockchain = { version = "4.0.0-dev", path = "../../../primitives/blockchain" }
