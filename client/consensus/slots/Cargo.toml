--- conflicted
+++ resolved
@@ -27,11 +27,7 @@
 sp-consensus = { version = "0.10.0-dev", path = "../../../primitives/consensus/common" }
 sp-inherents = { version = "4.0.0-dev", path = "../../../primitives/inherents" }
 sp-timestamp = { version = "4.0.0-dev", path = "../../../primitives/timestamp" }
-<<<<<<< HEAD
-futures = "0.3.19"
-=======
 futures = "0.3.21"
->>>>>>> 6f411cdb
 futures-timer = "3.0.1"
 log = "0.4.11"
 thiserror = "1.0.30"
