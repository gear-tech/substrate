[package]
name = "sc-service-test"
version = "2.0.0"
authors = ["Parity Technologies <admin@parity.io>"]
edition = "2021"
license = "GPL-3.0-or-later WITH Classpath-exception-2.0"
publish = false
homepage = "https://substrate.io"
repository = "https://github.com/paritytech/substrate/"

[package.metadata.docs.rs]
targets = ["x86_64-unknown-linux-gnu"]

[dependencies]
hex = "0.4"
hex-literal = "0.3.4"
tempfile = "3.1.0"
tokio = { version = "1.17.0", features = ["time"] }
log = "0.4.8"
fdlimit = "0.2.1"
parking_lot = "0.12.0"
sp-blockchain = { version = "4.0.0-dev", path = "../../../primitives/blockchain" }
sp-api = { version = "4.0.0-dev", path = "../../../primitives/api" }
sp-state-machine = { version = "0.12.0", path = "../../../primitives/state-machine" }
sp-externalities = { version = "0.12.0", path = "../../../primitives/externalities" }
sp-trie = { version = "6.0.0", path = "../../../primitives/trie" }
sp-storage = { version = "6.0.0", path = "../../../primitives/storage" }
sc-client-db = { version = "0.10.0-dev", default-features = false, path = "../../db" }
<<<<<<< HEAD
futures = "0.3.19"
=======
futures = "0.3.21"
>>>>>>> 6f411cdb
sc-service = { version = "0.10.0-dev", features = ["test-helpers"], path = "../../service" }
sc-network = { version = "0.10.0-dev", path = "../../network" }
sp-consensus = { version = "0.10.0-dev", path = "../../../primitives/consensus/common" }
sc-consensus = { version = "0.10.0-dev", path = "../../../client/consensus/common" }
sp-runtime = { version = "6.0.0", path = "../../../primitives/runtime" }
sp-core = { version = "6.0.0", path = "../../../primitives/core" }
sc-transaction-pool-api = { version = "4.0.0-dev", path = "../../../client/transaction-pool/api" }
substrate-test-runtime = { version = "2.0.0", path = "../../../test-utils/runtime" }
substrate-test-runtime-client = { version = "2.0.0", path = "../../../test-utils/runtime/client" }
sc-client-api = { version = "4.0.0-dev", path = "../../api" }
sc-block-builder = { version = "0.10.0-dev", path = "../../block-builder" }
sc-executor = { version = "0.10.0-dev", path = "../../executor" }
sp-panic-handler = { version = "4.0.0", path = "../../../primitives/panic-handler" }
parity-scale-codec = "3.0.0"
sp-tracing = { version = "5.0.0", path = "../../../primitives/tracing" }<|MERGE_RESOLUTION|>--- conflicted
+++ resolved
@@ -26,11 +26,7 @@
 sp-trie = { version = "6.0.0", path = "../../../primitives/trie" }
 sp-storage = { version = "6.0.0", path = "../../../primitives/storage" }
 sc-client-db = { version = "0.10.0-dev", default-features = false, path = "../../db" }
-<<<<<<< HEAD
-futures = "0.3.19"
-=======
 futures = "0.3.21"
->>>>>>> 6f411cdb
 sc-service = { version = "0.10.0-dev", features = ["test-helpers"], path = "../../service" }
 sc-network = { version = "0.10.0-dev", path = "../../network" }
 sp-consensus = { version = "0.10.0-dev", path = "../../../primitives/consensus/common" }
