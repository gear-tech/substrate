[package]
name = "sc-transaction-pool-api"
version = "4.0.0-dev"
authors = ["Parity Technologies <admin@parity.io>"]
edition = "2021"
license = "GPL-3.0-or-later WITH Classpath-exception-2.0"
homepage = "https://substrate.io"
repository = "https://github.com/paritytech/substrate/"
description = "Transaction pool client facing API."

[dependencies]
<<<<<<< HEAD
futures = "0.3.19"
=======
futures = "0.3.21"
>>>>>>> 6f411cdb
log = "0.4.8"
serde = { version = "1.0.136", features = ["derive"] }
thiserror = "1.0.30"

sp-runtime = { version = "6.0.0", default-features = false, path = "../../../primitives/runtime" }
sp-blockchain = { version = "4.0.0-dev", path = "../../../primitives/blockchain" }<|MERGE_RESOLUTION|>--- conflicted
+++ resolved
@@ -9,11 +9,7 @@
 description = "Transaction pool client facing API."
 
 [dependencies]
-<<<<<<< HEAD
-futures = "0.3.19"
-=======
 futures = "0.3.21"
->>>>>>> 6f411cdb
 log = "0.4.8"
 serde = { version = "1.0.136", features = ["derive"] }
 thiserror = "1.0.30"
