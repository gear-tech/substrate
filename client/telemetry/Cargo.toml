[package]
name = "sc-telemetry"
version = "4.0.0-dev"
authors = ["Parity Technologies <admin@parity.io>"]
description = "Telemetry utils"
edition = "2021"
license = "GPL-3.0-or-later WITH Classpath-exception-2.0"
homepage = "https://substrate.io"
repository = "https://github.com/paritytech/substrate/"
documentation = "https://docs.rs/sc-telemetry"
readme = "README.md"

[package.metadata.docs.rs]
targets = ["x86_64-unknown-linux-gnu"]


[dependencies]
parking_lot = "0.12.0"
<<<<<<< HEAD
futures = "0.3.19"
=======
futures = "0.3.21"
>>>>>>> 6f411cdb
wasm-timer = "0.2.5"
libp2p = { version = "0.40.0", default-features = false, features = ["dns-async-std", "tcp-async-io", "wasm-ext", "websocket"] }
log = "0.4.8"
pin-project = "1.0.10"
rand = "0.7.2"
serde = { version = "1.0.136", features = ["derive"] }
serde_json = "1.0.79"
chrono = "0.4.19"
thiserror = "1.0.30"<|MERGE_RESOLUTION|>--- conflicted
+++ resolved
@@ -16,11 +16,7 @@
 
 [dependencies]
 parking_lot = "0.12.0"
-<<<<<<< HEAD
-futures = "0.3.19"
-=======
 futures = "0.3.21"
->>>>>>> 6f411cdb
 wasm-timer = "0.2.5"
 libp2p = { version = "0.40.0", default-features = false, features = ["dns-async-std", "tcp-async-io", "wasm-ext", "websocket"] }
 log = "0.4.8"
