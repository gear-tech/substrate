--- conflicted
+++ resolved
@@ -34,14 +34,7 @@
 	network_state::{
 		NetworkState, NotConnectedPeer as NetworkStateNotConnectedPeer, Peer as NetworkStatePeer,
 	},
-<<<<<<< HEAD
-	protocol::{
-		self, message::generic::Roles, NotificationsSink, NotifsHandlerError, PeerInfo, Protocol,
-		Ready,
-	},
-=======
 	protocol::{self, NotificationsSink, NotifsHandlerError, PeerInfo, Protocol, Ready},
->>>>>>> b324e511
 	transport, ReputationChange,
 };
 
@@ -229,12 +222,6 @@
 			From::from(&params.role),
 			params.chain.clone(),
 			&params.network_config,
-<<<<<<< HEAD
-			(0..params.network_config.extra_sets.len())
-				.map(|_| default_notif_handshake_message.clone())
-				.collect(),
-=======
->>>>>>> b324e511
 			params.metrics_registry.as_ref(),
 			params.chain_sync,
 			params.block_announce_config,
