--- conflicted
+++ resolved
@@ -134,34 +134,6 @@
 	pub request_response_protocol_configs: Vec<RequestResponseConfig>,
 }
 
-<<<<<<< HEAD
-/// Role of the local node.
-#[derive(Debug, Clone)]
-pub enum Role {
-	/// Regular full node.
-	Full,
-	/// Actual authority.
-	Authority,
-}
-
-impl Role {
-	/// True for [`Role::Authority`].
-	pub fn is_authority(&self) -> bool {
-		matches!(self, Self::Authority { .. })
-	}
-}
-
-impl fmt::Display for Role {
-	fn fmt(&self, f: &mut fmt::Formatter<'_>) -> fmt::Result {
-		match self {
-			Self::Full => write!(f, "FULL"),
-			Self::Authority { .. } => write!(f, "AUTHORITY"),
-		}
-	}
-}
-
-=======
->>>>>>> b324e511
 /// Sync operation mode.
 #[derive(Copy, Clone, Debug, Eq, PartialEq)]
 pub enum SyncMode {
