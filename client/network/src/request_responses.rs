--- conflicted
+++ resolved
@@ -691,45 +691,8 @@
 								Instant::now(),
 							);
 
-<<<<<<< HEAD
 							let get_peer_reputation = self.peerset.clone().peer_reputation(peer.clone());
 							let get_peer_reputation = Box::pin(get_peer_reputation);
-=======
-							let (tx, rx) = oneshot::channel();
-
-							// Submit the request to the "response builder" passed by the user at
-							// initialization.
-							if let Some(resp_builder) = resp_builder {
-								// If the response builder is too busy, silently drop `tx`. This
-								// will be reported by the corresponding `RequestResponse` through
-								// an `InboundFailure::Omission` event.
-								let _ = resp_builder.try_send(IncomingRequest {
-									peer: peer.clone(),
-									payload: request,
-									pending_response: tx,
-								});
-							} else {
-								debug_assert!(false, "Received message on outbound-only protocol.");
-							}
-
-							let protocol = protocol.clone();
-							self.pending_responses.push(Box::pin(async move {
-								// The `tx` created above can be dropped if we are not capable of
-								// processing this request, which is reflected as a
-								// `InboundFailure::Omission` event.
-								if let Ok(response) = rx.await {
-									Some(RequestProcessingOutcome {
-										peer,
-										request_id,
-										protocol,
-										inner_channel: channel,
-										response,
-									})
-								} else {
-									None
-								}
-							}));
->>>>>>> c6c52d3c
 
 							// Save the Future-like state with params to poll `get_peer_reputation` and
 							// to continue processing the request once we get the reputation of the peer.
@@ -1042,21 +1005,6 @@
 mod tests {
 	use super::*;
 
-<<<<<<< HEAD
-	use futures::channel::{mpsc, oneshot};
-	use futures::executor::LocalPool;
-	use futures::task::Spawn;
-	use libp2p::identity::Keypair;
-	use libp2p::Multiaddr;
-	use libp2p::core::upgrade;
-	use libp2p::core::transport::{Transport, MemoryTransport};
-	use libp2p::noise;
-	use libp2p::swarm::{Swarm, SwarmEvent};
-	use sc_peerset::{SetConfig, Peerset, PeersetConfig};
-	use std::{iter, time::Duration};
-
-	fn build_swarm(list: impl Iterator<Item = ProtocolConfig>) -> (Swarm<RequestResponsesBehaviour>, Multiaddr, Peerset) {
-=======
 	use futures::{
 		channel::{mpsc, oneshot},
 		executor::LocalPool,
@@ -1072,12 +1020,12 @@
 		swarm::{Swarm, SwarmEvent},
 		Multiaddr,
 	};
+	use sc_peerset::{SetConfig, Peerset, PeersetConfig};
 	use std::{iter, time::Duration};
 
 	fn build_swarm(
 		list: impl Iterator<Item = ProtocolConfig>,
-	) -> (Swarm<RequestResponsesBehaviour>, Multiaddr) {
->>>>>>> c6c52d3c
+	) -> (Swarm<RequestResponsesBehaviour>, Multiaddr, Peerset) {
 		let keypair = Keypair::generate_ed25519();
 
 		let noise_keys =
@@ -1166,19 +1114,8 @@
 		// Process every peerset event in the background.
 		pool.spawner().spawn_obj(loop_peerset(peerset).boxed().into()).unwrap();
 		// Running `swarm[0]` in the background.
-<<<<<<< HEAD
-		pool.spawner().spawn_obj({
-			async move {
-				loop {
-					match swarm.next_event().await {
-						SwarmEvent::Behaviour(Event::InboundRequest { result, .. }) => {
-							result.unwrap();
-						},
-						_ => {}
-=======
 		pool.spawner()
 			.spawn_obj({
-				let (mut swarm, _) = swarms.remove(0);
 				async move {
 					loop {
 						match swarm.select_next_some().await {
@@ -1187,7 +1124,6 @@
 							},
 							_ => {},
 						}
->>>>>>> c6c52d3c
 					}
 				}
 				.boxed()
@@ -1276,23 +1212,11 @@
 
 		// Running `swarm[0]` in the background until a `InboundRequest` event happens,
 		// which is a hint about the test having ended.
-<<<<<<< HEAD
 		let (mut swarm, _, peerset) = swarms.remove(0);
 		// Process every peerset event in the background.
 		pool.spawner().spawn_obj(loop_peerset(peerset).boxed().into()).unwrap();
-		pool.spawner().spawn_obj({
-			async move {
-				loop {
-					match swarm.next_event().await {
-						SwarmEvent::Behaviour(Event::InboundRequest { result, .. }) => {
-							assert!(result.is_ok());
-							break
-						},
-						_ => {}
-=======
 		pool.spawner()
 			.spawn_obj({
-				let (mut swarm, _) = swarms.remove(0);
 				async move {
 					loop {
 						match swarm.select_next_some().await {
@@ -1302,7 +1226,6 @@
 							},
 							_ => {},
 						}
->>>>>>> c6c52d3c
 					}
 				}
 				.boxed()
