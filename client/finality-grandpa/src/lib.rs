--- conflicted
+++ resolved
@@ -695,10 +695,7 @@
 		fallback_names: grandpa_protocol_name::LEGACY_NAMES.iter().map(|&n| n.into()).collect(),
 		// Notifications reach ~256kiB in size at the time of writing on Kusama and Polkadot.
 		max_notification_size: 1024 * 1024,
-<<<<<<< HEAD
-=======
 		handshake: None,
->>>>>>> b324e511
 		set_config: sc_network_common::config::SetConfig {
 			in_peers: 0,
 			out_peers: 0,
