--- conflicted
+++ resolved
@@ -185,11 +185,7 @@
 			}
 		}
 
-<<<<<<< HEAD
-		let ancestry_hashes: HashSet<<Block as sp_runtime::traits::Block>::Hash> =
-=======
 		let ancestry_hashes: HashSet<_> =
->>>>>>> bc7a1e6c
 			self.votes_ancestries.iter().map(|h: &Block::Header| h.hash()).collect();
 
 		if visited_hashes != ancestry_hashes {
