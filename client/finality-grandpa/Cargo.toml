--- conflicted
+++ resolved
@@ -17,11 +17,7 @@
 thiserror = "1.0"
 dyn-clone = "1.0"
 fork-tree = { version = "3.0.0", path = "../../utils/fork-tree" }
-<<<<<<< HEAD
-futures = "0.3.19"
-=======
 futures = "0.3.21"
->>>>>>> 6f411cdb
 futures-timer = "3.0.1"
 hex = "0.4.2"
 log = "0.4.8"
@@ -65,9 +61,5 @@
 sp-tracing = { version = "5.0.0", path = "../../primitives/tracing" }
 
 serde = "1.0.136"
-<<<<<<< HEAD
-tokio = "1.15"
-=======
 tokio = "1.17.0"
->>>>>>> 6f411cdb
 tempfile = "3.1.0"