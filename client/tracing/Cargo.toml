--- conflicted
+++ resolved
@@ -17,19 +17,11 @@
 atty = "0.2.13"
 chrono = "0.4.19"
 lazy_static = "1.4.0"
-<<<<<<< HEAD
-libc = "0.2.119"
-log = { version = "0.4.8" }
-once_cell = "1.8.0"
-parking_lot = "0.12.0"
-regex = "1.5.4"
-=======
 libc = "0.2.121"
 log = { version = "0.4.8" }
 once_cell = "1.8.0"
 parking_lot = "0.12.0"
 regex = "1.5.5"
->>>>>>> 6f411cdb
 rustc-hash = "1.1.0"
 serde = "1.0.136"
 thiserror = "1.0.30"
