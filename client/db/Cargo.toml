[package]
name = "sc-client-db"
version = "0.10.0-dev"
authors = ["Parity Technologies <admin@parity.io>"]
edition = "2021"
license = "GPL-3.0-or-later WITH Classpath-exception-2.0"
homepage = "https://substrate.io"
repository = "https://github.com/paritytech/substrate/"
description = "Client backend that uses RocksDB database as storage."
readme = "README.md"

[package.metadata.docs.rs]
targets = ["x86_64-unknown-linux-gnu"]

[dependencies]
parking_lot = "0.12.0"
log = "0.4.8"
kvdb = "0.11.0"
<<<<<<< HEAD
kvdb-rocksdb = { version = "0.15.1", optional = true }
=======
kvdb-rocksdb = { version = "0.15.2", optional = true }
>>>>>>> 6f411cdb
kvdb-memorydb = "0.11.0"
linked-hash-map = "0.5.4"
hash-db = "0.15.2"
codec = { package = "parity-scale-codec", version = "3.0.0", features = [
    "derive",
] }

sc-client-api = { version = "4.0.0-dev", path = "../api" }
sp-arithmetic = { version = "5.0.0", path = "../../primitives/arithmetic" }
sp-core = { version = "6.0.0", path = "../../primitives/core" }
sp-runtime = { version = "6.0.0", path = "../../primitives/runtime" }
sp-state-machine = { version = "0.12.0", path = "../../primitives/state-machine" }
sc-state-db = { version = "0.10.0-dev", path = "../state-db" }
sp-trie = { version = "6.0.0", path = "../../primitives/trie" }
sp-blockchain = { version = "4.0.0-dev", path = "../../primitives/blockchain" }
sp-database = { version = "4.0.0-dev", path = "../../primitives/database" }
parity-db = { version = "0.3.9", optional = true }

[dev-dependencies]
sp-tracing = { version = "5.0.0", path = "../../primitives/tracing" }
substrate-test-runtime-client = { version = "2.0.0", path = "../../test-utils/runtime/client" }
quickcheck = "1.0.3"
kvdb-rocksdb = "0.15.1"
tempfile = "3"

[features]
default = []
test-helpers = []
runtime-benchmarks = []
with-kvdb-rocksdb = ["kvdb-rocksdb"]
with-parity-db = ["parity-db"]<|MERGE_RESOLUTION|>--- conflicted
+++ resolved
@@ -16,11 +16,7 @@
 parking_lot = "0.12.0"
 log = "0.4.8"
 kvdb = "0.11.0"
-<<<<<<< HEAD
-kvdb-rocksdb = { version = "0.15.1", optional = true }
-=======
 kvdb-rocksdb = { version = "0.15.2", optional = true }
->>>>>>> 6f411cdb
 kvdb-memorydb = "0.11.0"
 linked-hash-map = "0.5.4"
 hash-db = "0.15.2"
