--- conflicted
+++ resolved
@@ -59,50 +59,9 @@
 	import::BeefyBlockImport,
 };
 
-<<<<<<< HEAD
-pub use beefy_protocol_name::standard_name as protocol_standard_name;
-
-pub(crate) mod beefy_protocol_name {
-	use sc_chain_spec::ChainSpec;
-	use sc_network::ProtocolName;
-
-	const NAME: &str = "/beefy/1";
-	/// Old names for the notifications protocol, used for backward compatibility.
-	pub(crate) const LEGACY_NAMES: [&str; 1] = ["/paritytech/beefy/1"];
-
-	/// Name of the notifications protocol used by BEEFY.
-	///
-	/// Must be registered towards the networking in order for BEEFY to properly function.
-	pub fn standard_name<Hash: AsRef<[u8]>>(
-		genesis_hash: &Hash,
-		chain_spec: &Box<dyn ChainSpec>,
-	) -> ProtocolName {
-		let genesis_hash = genesis_hash.as_ref();
-		let chain_prefix = match chain_spec.fork_id() {
-			Some(fork_id) => format!("/{}/{}", array_bytes::bytes2hex("", genesis_hash), fork_id),
-			None => format!("/{}", array_bytes::bytes2hex("", genesis_hash)),
-		};
-		format!("{}{}", chain_prefix, NAME).into()
-	}
-}
-
-/// Returns the configuration value to put in
-/// [`sc_network::config::NetworkConfiguration::extra_sets`].
-/// For standard protocol name see [`beefy_protocol_name::standard_name`].
-pub fn beefy_peers_set_config(
-	protocol_name: ProtocolName,
-) -> sc_network_common::config::NonDefaultSetConfig {
-	let mut cfg = sc_network_common::config::NonDefaultSetConfig::new(protocol_name, 1024 * 1024);
-
-	cfg.allow_non_reserved(25, 25);
-	cfg.add_fallback_names(beefy_protocol_name::LEGACY_NAMES.iter().map(|&n| n.into()).collect());
-	cfg
-}
-=======
 pub use communication::beefy_protocol_name::{
 	gossip_protocol_name, justifications_protocol_name as justifs_protocol_name,
 };
->>>>>>> b324e511
 
 /// A convenience BEEFY client trait that defines all the type bounds a BEEFY client
 /// has to satisfy. Ideally that should actually be a trait alias. Unfortunately as
