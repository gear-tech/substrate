--- conflicted
+++ resolved
@@ -100,34 +100,6 @@
 	}
 }
 
-<<<<<<< HEAD
-#[test]
-fn beefy_protocol_name() {
-	let chain_spec = GenericChainSpec::<Genesis>::from_json_bytes(
-		&include_bytes!("../../chain-spec/res/chain_spec.json")[..],
-	)
-	.unwrap()
-	.cloned_box();
-
-	// Create protocol name using random genesis hash.
-	let genesis_hash = H256::random();
-	let expected = format!("/{}/beefy/1", array_bytes::bytes2hex("", genesis_hash.as_ref()));
-	let proto_name = beefy_protocol_name::standard_name(&genesis_hash, &chain_spec);
-	assert_eq!(proto_name.to_string(), expected);
-
-	// Create protocol name using hardcoded genesis hash. Verify exact representation.
-	let genesis_hash = [
-		50, 4, 60, 123, 58, 106, 216, 246, 194, 188, 139, 193, 33, 212, 202, 171, 9, 55, 123, 94,
-		8, 43, 12, 251, 187, 57, 173, 19, 188, 74, 205, 147,
-	];
-	let expected =
-		"/32043c7b3a6ad8f6c2bc8bc121d4caab09377b5e082b0cfbbb39ad13bc4acd93/beefy/1".to_string();
-	let proto_name = beefy_protocol_name::standard_name(&genesis_hash, &chain_spec);
-	assert_eq!(proto_name.to_string(), expected);
-}
-
-=======
->>>>>>> b324e511
 #[derive(Default)]
 pub(crate) struct PeerData {
 	pub(crate) beefy_rpc_links: Mutex<Option<BeefyRPCLinks<Block>>>,
@@ -877,31 +849,18 @@
 	// after waiting for BEEFY pallet availability.
 
 	let mut runtime = Runtime::new().unwrap();
-<<<<<<< HEAD
-	let peers = &[BeefyKeyring::Alice, BeefyKeyring::Bob];
-	let validator_set = ValidatorSet::new(make_beefy_ids(peers), 0).unwrap();
-=======
 	let peers = [BeefyKeyring::Alice, BeefyKeyring::Bob];
 	let validator_set = ValidatorSet::new(make_beefy_ids(&peers), 0).unwrap();
->>>>>>> b324e511
 	let session_len = 5;
 	// Should vote on all mandatory blocks no matter the `min_block_delta`.
 	let min_block_delta = 10;
 
-<<<<<<< HEAD
-	let mut net = BeefyTestNet::new(2, 0);
-=======
 	let mut net = BeefyTestNet::new(2);
->>>>>>> b324e511
 	let api = Arc::new(two_validators::TestApi {});
 	let beefy_peers = peers.iter().enumerate().map(|(id, key)| (id, key, api.clone())).collect();
 	runtime.spawn(initialize_beefy(&mut net, beefy_peers, min_block_delta));
 
-<<<<<<< HEAD
-	// push 30 blocks
-=======
 	// push 26 blocks
->>>>>>> b324e511
 	net.generate_blocks_and_sync(26, session_len, &validator_set, false);
 	let net = Arc::new(Mutex::new(net));
 
@@ -910,17 +869,11 @@
 	// Expect voters to pick up all of them and BEEFY-finalize the mandatory blocks of each session.
 	finalize_block_and_wait_for_beefy(
 		&net,
-<<<<<<< HEAD
-		peers,
-=======
 		peers.into_iter().enumerate(),
->>>>>>> b324e511
 		&mut runtime,
 		&[1, 6, 10, 17, 24, 26],
 		&[1, 5, 10, 15, 20, 25],
 	);
-<<<<<<< HEAD
-=======
 }
 
 #[test]
@@ -1002,5 +955,4 @@
 	let all_peers = all_peers.into_iter().enumerate();
 	// Now that Dave has caught up, sanity check voting works for all of them.
 	finalize_block_and_wait_for_beefy(&net, all_peers, &mut runtime, &[30], &[30]);
->>>>>>> b324e511
 }