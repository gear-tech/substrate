--- conflicted
+++ resolved
@@ -29,12 +29,8 @@
 use prometheus_endpoint::prometheus::default_registry;
 
 use sp_api::{ProvideRuntimeApi, ApiRef};
-<<<<<<< HEAD
-use sp_core::{crypto::Public, testing::KeyStore, traits::CryptoStore};
-=======
 use sp_core::crypto::Public;
 use sp_keystore::{testing::KeyStore, CryptoStore};
->>>>>>> a845ff33
 use sp_runtime::traits::{Zero, Block as BlockT, NumberFor};
 use substrate_test_runtime_client::runtime::Block;
 
@@ -370,7 +366,6 @@
 	};
 
 	let key_store = KeyStore::new();
-<<<<<<< HEAD
 
 	let _ = pool.spawner().spawn_local_obj(async move {
 		let node_a_public = key_store
@@ -397,16 +392,20 @@
 		// Expect authority discovery to put a new record onto the dht.
 		assert_eq!(network.put_value_call.lock().unwrap().len(), 1);
 
-=======
-
-	let _ = pool.spawner().spawn_local_obj(async move {
-		let node_a_public = key_store
-			.sr25519_generate_new(key_types::AUTHORITY_DISCOVERY, None)
-			.await
-			.unwrap();
+		let dht_event = {
+			let (key, value) = network.put_value_call.lock().unwrap().pop().unwrap();
+			sc_network::DhtEvent::ValueFound(vec![(key, value)])
+		};
+
+		// Node B discovering node A's address.
+
+		let (mut dht_event_tx, dht_event_rx) = channel(1000);
 		let test_api = Arc::new(TestApi {
+			// Make sure node B identifies node A as an authority.
 			authorities: vec![node_a_public.into()],
 		});
+		let network: Arc<TestNetwork> = Arc::new(Default::default());
+		let key_store = KeyStore::new();
 
 		let (_to_worker, from_service) = mpsc::channel(0);
 		let mut worker = Worker::new(
@@ -419,38 +418,6 @@
 			None,
 		);
 
-		worker.publish_ext_addresses().await.unwrap();
-
-		// Expect authority discovery to put a new record onto the dht.
-		assert_eq!(network.put_value_call.lock().unwrap().len(), 1);
-
->>>>>>> a845ff33
-		let dht_event = {
-			let (key, value) = network.put_value_call.lock().unwrap().pop().unwrap();
-			sc_network::DhtEvent::ValueFound(vec![(key, value)])
-		};
-
-		// Node B discovering node A's address.
-
-		let (mut dht_event_tx, dht_event_rx) = channel(1000);
-		let test_api = Arc::new(TestApi {
-			// Make sure node B identifies node A as an authority.
-			authorities: vec![node_a_public.into()],
-		});
-		let network: Arc<TestNetwork> = Arc::new(Default::default());
-		let key_store = KeyStore::new();
-
-		let (_to_worker, from_service) = mpsc::channel(0);
-		let mut worker = Worker::new(
-			from_service,
-			test_api,
-			network.clone(),
-			vec![],
-			Box::pin(dht_event_rx),
-			Role::Authority(key_store.into()),
-			None,
-		);
-
 		dht_event_tx.try_send(dht_event.clone()).unwrap();
 
 		worker.refill_pending_lookups_queue().await.unwrap();
@@ -486,11 +453,7 @@
 		authorities: vec![],
 	});
 
-<<<<<<< HEAD
-	let (_to_worker, from_service) = mpsc::channel(0);
-=======
 	let (to_worker, from_service) = mpsc::channel(0);
->>>>>>> a845ff33
 	let worker = Worker::new(
 		from_service,
 		test_api,
@@ -504,8 +467,6 @@
 
 	block_on(async {
 		assert_eq!(Poll::Pending, futures::poll!(&mut worker));
-<<<<<<< HEAD
-=======
 
 		// Drop sender side of service channel.
 		drop(to_worker);
@@ -514,7 +475,6 @@
 			"Expect the authority discovery module not to terminate once the \
 			sender side of the service channel is closed.",
 		);
->>>>>>> a845ff33
 
 		// Simulate termination of the network through dropping the sender side
 		// of the dht event channel.
@@ -897,43 +857,31 @@
 		for _ in 0..MAX_IN_FLIGHT_LOOKUPS {
 			assert!(matches!(receiver.next().await, Some(TestNetworkEvent::GetCalled(_))));
 		}
-<<<<<<< HEAD
-		assert_eq!(metrics.requests_pending.get(), (remote_public_keys.len() - MAX_IN_FLIGHT_LOOKUPS) as u64);
-=======
 		assert_eq!(
 			metrics.requests_pending.get(),
 			(remote_public_keys.len() - MAX_IN_FLIGHT_LOOKUPS) as u64
 		);
->>>>>>> a845ff33
 		assert_eq!(network.get_value_call.lock().unwrap().len(), MAX_IN_FLIGHT_LOOKUPS);
 
 		// Make first lookup succeed.
 		let remote_hash = network.get_value_call.lock().unwrap().pop().unwrap();
 		let remote_key: AuthorityId = remote_hash_to_key.get(&remote_hash).unwrap().clone();
 		let dht_event = {
-<<<<<<< HEAD
-			let (key, value) = build_dht_event(vec![remote_multiaddr.clone()], remote_key, &remote_key_store).await;
-=======
 			let (key, value) = build_dht_event(
 				vec![remote_multiaddr.clone()],
 				remote_key,
 				&remote_key_store
 			).await;
->>>>>>> a845ff33
 			sc_network::DhtEvent::ValueFound(vec![(key, value)])
 		};
 		dht_event_tx.send(dht_event).await.expect("Channel has capacity of 1.");
 
 		// Assert worker to trigger another lookup.
 		assert!(matches!(receiver.next().await, Some(TestNetworkEvent::GetCalled(_))));
-<<<<<<< HEAD
-		assert_eq!(metrics.requests_pending.get(), (remote_public_keys.len() - MAX_IN_FLIGHT_LOOKUPS - 1) as u64);
-=======
 		assert_eq!(
 			metrics.requests_pending.get(),
 			(remote_public_keys.len() - MAX_IN_FLIGHT_LOOKUPS - 1) as u64
 		);
->>>>>>> a845ff33
 		assert_eq!(network.get_value_call.lock().unwrap().len(), MAX_IN_FLIGHT_LOOKUPS);
 
 		// Make second one fail.
@@ -943,14 +891,10 @@
 
 		// Assert worker to trigger another lookup.
 		assert!(matches!(receiver.next().await, Some(TestNetworkEvent::GetCalled(_))));
-<<<<<<< HEAD
-		assert_eq!(metrics.requests_pending.get(), (remote_public_keys.len() - MAX_IN_FLIGHT_LOOKUPS - 2) as u64);
-=======
 		assert_eq!(
 			metrics.requests_pending.get(),
 			(remote_public_keys.len() - MAX_IN_FLIGHT_LOOKUPS - 2) as u64
 		);
->>>>>>> a845ff33
 		assert_eq!(network.get_value_call.lock().unwrap().len(), MAX_IN_FLIGHT_LOOKUPS);
 	}.boxed_local());
 }