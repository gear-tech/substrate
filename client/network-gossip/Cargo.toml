[package]
description = "Gossiping for the Substrate network protocol"
name = "sc-network-gossip"
version = "0.10.0-dev"
license = "GPL-3.0-or-later WITH Classpath-exception-2.0"
authors = ["Parity Technologies <admin@parity.io>"]
edition = "2021"
homepage = "https://substrate.io"
repository = "https://github.com/paritytech/substrate/"
documentation = "https://docs.rs/sc-network-gossip"
readme = "README.md"

[package.metadata.docs.rs]
targets = ["x86_64-unknown-linux-gnu"]


[dependencies]
<<<<<<< HEAD
futures = "0.3.19"
=======
futures = "0.3.21"
>>>>>>> 6f411cdb
futures-timer = "3.0.1"
libp2p = { version = "0.40.0", default-features = false }
log = "0.4.8"
lru = "0.7.3"
ahash = "0.7.6"
prometheus-endpoint = { package = "substrate-prometheus-endpoint", version = "0.10.0-dev", path = "../../utils/prometheus" }
sc-network = { version = "0.10.0-dev", path = "../network" }
sp-runtime = { version = "6.0.0", path = "../../primitives/runtime" }
tracing = "0.1.29"

[dev-dependencies]
async-std = "1.10.0"
quickcheck = "1.0.3"
substrate-test-runtime-client = { version = "2.0.0", path = "../../test-utils/runtime/client" }<|MERGE_RESOLUTION|>--- conflicted
+++ resolved
@@ -15,11 +15,7 @@
 
 
 [dependencies]
-<<<<<<< HEAD
-futures = "0.3.19"
-=======
 futures = "0.3.21"
->>>>>>> 6f411cdb
 futures-timer = "3.0.1"
 libp2p = { version = "0.40.0", default-features = false }
 log = "0.4.8"
