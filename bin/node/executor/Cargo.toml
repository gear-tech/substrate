[package]
name = "node-executor"
version = "3.0.0-dev"
authors = ["Parity Technologies <admin@parity.io>"]
description = "Substrate node implementation in Rust."
edition = "2021"
license = "Apache-2.0"
homepage = "https://substrate.io"
repository = "https://github.com/paritytech/substrate/"

[package.metadata.docs.rs]
targets = ["x86_64-unknown-linux-gnu"]

[dependencies]
codec = { package = "parity-scale-codec", version = "3.0.0" }
scale-info = { version = "2.0.1", features = ["derive"] }
node-primitives = { version = "2.0.0", path = "../primitives" }
node-runtime = { version = "3.0.0-dev", path = "../runtime" }
sc-executor = { version = "0.10.0-dev", path = "../../../client/executor" }
sp-core = { version = "6.0.0", path = "../../../primitives/core" }
sp-keystore = { version = "0.12.0", path = "../../../primitives/keystore" }
sp-state-machine = { version = "0.12.0", path = "../../../primitives/state-machine" }
sp-tracing = { version = "5.0.0", path = "../../../primitives/tracing" }
sp-trie = { version = "6.0.0", path = "../../../primitives/trie" }
frame-benchmarking = { version = "4.0.0-dev", path = "../../../frame/benchmarking" }

[dev-dependencies]
criterion = "0.3.0"
frame-support = { version = "4.0.0-dev", path = "../../../frame/support" }
frame-system = { version = "4.0.0-dev", path = "../../../frame/system" }
node-testing = { version = "3.0.0-dev", path = "../testing" }
pallet-balances = { version = "4.0.0-dev", path = "../../../frame/balances" }
pallet-contracts = { version = "4.0.0-dev", path = "../../../frame/contracts" }
pallet-im-online = { version = "4.0.0-dev", path = "../../../frame/im-online" }
pallet-timestamp = { version = "4.0.0-dev", path = "../../../frame/timestamp" }
pallet-treasury = { version = "4.0.0-dev", path = "../../../frame/treasury" }
sp-application-crypto = { version = "6.0.0", path = "../../../primitives/application-crypto" }
sp-consensus-babe = { version = "0.10.0-dev", path = "../../../primitives/consensus/babe" }
sp-runtime = { version = "6.0.0", path = "../../../primitives/runtime" }
sp-externalities = { version = "0.12.0", path = "../../../primitives/externalities" }
sp-keyring = { version = "6.0.0", path = "../../../primitives/keyring" }
wat = "1.0"
<<<<<<< HEAD
futures = "0.3.19"
=======
futures = "0.3.21"
>>>>>>> 6f411cdb

[features]
wasmtime = ["sc-executor/wasmtime"]
wasmi-errno = ["sc-executor/wasmi-errno"]
stress-test = []

[[bench]]
name = "bench"
harness = false<|MERGE_RESOLUTION|>--- conflicted
+++ resolved
@@ -40,11 +40,7 @@
 sp-externalities = { version = "0.12.0", path = "../../../primitives/externalities" }
 sp-keyring = { version = "6.0.0", path = "../../../primitives/keyring" }
 wat = "1.0"
-<<<<<<< HEAD
-futures = "0.3.19"
-=======
 futures = "0.3.21"
->>>>>>> 6f411cdb
 
 [features]
 wasmtime = ["sc-executor/wasmtime"]
