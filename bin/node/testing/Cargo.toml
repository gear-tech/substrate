[package]
name = "node-testing"
version = "3.0.0-dev"
authors = ["Parity Technologies <admin@parity.io>"]
description = "Test utilities for Substrate node."
edition = "2021"
license = "GPL-3.0-or-later WITH Classpath-exception-2.0"
homepage = "https://substrate.io"
repository = "https://github.com/paritytech/substrate/"
publish = true

[package.metadata.docs.rs]
targets = ["x86_64-unknown-linux-gnu"]

[dependencies]
sc-service = { version = "0.10.0-dev", features = [
    "test-helpers",
    "db",
], path = "../../../client/service" }
sc-client-db = { version = "0.10.0-dev", path = "../../../client/db/", features = [
    "kvdb-rocksdb",
    "parity-db",
] }
sc-client-api = { version = "4.0.0-dev", path = "../../../client/api/" }
sc-consensus = { version = "0.10.0-dev", path = "../../../client/consensus/common" }
codec = { package = "parity-scale-codec", version = "3.0.0" }
sp-keyring = { version = "6.0.0", path = "../../../primitives/keyring" }
node-executor = { version = "3.0.0-dev", path = "../executor" }
node-primitives = { version = "2.0.0", path = "../primitives" }
node-runtime = { version = "3.0.0-dev", path = "../runtime" }
sp-core = { version = "6.0.0", path = "../../../primitives/core" }
sp-io = { version = "6.0.0", path = "../../../primitives/io" }
sp-runtime = { version = "6.0.0", path = "../../../primitives/runtime" }
sc-executor = { version = "0.10.0-dev", path = "../../../client/executor", features = [
    "wasmtime",
] }
sp-consensus = { version = "0.10.0-dev", path = "../../../primitives/consensus/common" }
frame-system = { version = "4.0.0-dev", path = "../../../frame/system" }
substrate-test-client = { version = "2.0.0", path = "../../../test-utils/client" }
pallet-transaction-payment = { version = "4.0.0-dev", path = "../../../frame/transaction-payment" }
pallet-asset-tx-payment = { version = "4.0.0-dev", path = "../../../frame/transaction-payment/asset-tx-payment/" }
sp-api = { version = "4.0.0-dev", path = "../../../primitives/api" }
sp-timestamp = { version = "4.0.0-dev", default-features = false, path = "../../../primitives/timestamp" }
sp-block-builder = { version = "4.0.0-dev", path = "../../../primitives/block-builder" }
sc-block-builder = { version = "0.10.0-dev", path = "../../../client/block-builder" }
sp-inherents = { version = "4.0.0-dev", path = "../../../primitives/inherents" }
sp-blockchain = { version = "4.0.0-dev", path = "../../../primitives/blockchain" }
log = "0.4.8"
tempfile = "3.1.0"
fs_extra = "1"
<<<<<<< HEAD
futures = "0.3.19"
=======
futures = "0.3.21"
>>>>>>> 6f411cdb
<|MERGE_RESOLUTION|>--- conflicted
+++ resolved
@@ -48,8 +48,4 @@
 log = "0.4.8"
 tempfile = "3.1.0"
 fs_extra = "1"
-<<<<<<< HEAD
-futures = "0.3.19"
-=======
-futures = "0.3.21"
->>>>>>> 6f411cdb
+futures = "0.3.21"