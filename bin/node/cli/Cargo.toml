--- conflicted
+++ resolved
@@ -37,11 +37,7 @@
 clap = { version = "3.1.6", features = ["derive"], optional = true }
 codec = { package = "parity-scale-codec", version = "3.0.0" }
 serde = { version = "1.0.136", features = ["derive"] }
-<<<<<<< HEAD
-futures = "0.3.19"
-=======
 futures = "0.3.21"
->>>>>>> 6f411cdb
 hex-literal = "0.3.4"
 log = "0.4.8"
 rand = "0.8"
@@ -120,11 +116,7 @@
 sc-block-builder = { version = "0.10.0-dev", path = "../../../client/block-builder" }
 sp-tracing = { version = "5.0.0", path = "../../../primitives/tracing" }
 sp-blockchain = { version = "4.0.0-dev", path = "../../../primitives/blockchain" }
-<<<<<<< HEAD
-futures = "0.3.19"
-=======
 futures = "0.3.21"
->>>>>>> 6f411cdb
 tempfile = "3.1.0"
 assert_cmd = "2.0.2"
 nix = "0.23"
