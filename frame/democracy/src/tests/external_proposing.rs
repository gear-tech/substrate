--- conflicted
+++ resolved
@@ -23,54 +23,29 @@
 fn veto_external_works() {
 	new_test_ext().execute_with(|| {
 		System::set_block_number(0);
-<<<<<<< HEAD
-		assert_ok!(Democracy::external_propose(
-			RuntimeOrigin::signed(2),
-			set_balance_proposal_hash_and_note(2),
-		));
+		assert_ok!(Democracy::external_propose(RuntimeOrigin::signed(2), set_balance_proposal(2),));
 		assert!(<NextExternal<Test>>::exists());
 
-		let h = set_balance_proposal_hash_and_note(2);
-=======
-		assert_ok!(Democracy::external_propose(RuntimeOrigin::signed(2), set_balance_proposal(2),));
-		assert!(<NextExternal<Test>>::exists());
-
 		let h = set_balance_proposal(2).hash();
->>>>>>> b324e511
 		assert_ok!(Democracy::veto_external(RuntimeOrigin::signed(3), h));
 		// cancelled.
 		assert!(!<NextExternal<Test>>::exists());
 		// fails - same proposal can't be resubmitted.
 		assert_noop!(
-<<<<<<< HEAD
-			Democracy::external_propose(RuntimeOrigin::signed(2), set_balance_proposal_hash(2),),
-=======
 			Democracy::external_propose(RuntimeOrigin::signed(2), set_balance_proposal(2),),
->>>>>>> b324e511
 			Error::<Test>::ProposalBlacklisted
 		);
 
 		fast_forward_to(1);
 		// fails as we're still in cooloff period.
 		assert_noop!(
-<<<<<<< HEAD
-			Democracy::external_propose(RuntimeOrigin::signed(2), set_balance_proposal_hash(2),),
-=======
 			Democracy::external_propose(RuntimeOrigin::signed(2), set_balance_proposal(2),),
->>>>>>> b324e511
 			Error::<Test>::ProposalBlacklisted
 		);
 
 		fast_forward_to(2);
 		// works; as we're out of the cooloff period.
-<<<<<<< HEAD
-		assert_ok!(Democracy::external_propose(
-			RuntimeOrigin::signed(2),
-			set_balance_proposal_hash_and_note(2),
-		));
-=======
-		assert_ok!(Democracy::external_propose(RuntimeOrigin::signed(2), set_balance_proposal(2),));
->>>>>>> b324e511
+		assert_ok!(Democracy::external_propose(RuntimeOrigin::signed(2), set_balance_proposal(2),));
 		assert!(<NextExternal<Test>>::exists());
 
 		// 3 can't veto the same thing twice.
@@ -87,22 +62,11 @@
 		fast_forward_to(3);
 		// same proposal fails as we're still in cooloff
 		assert_noop!(
-<<<<<<< HEAD
-			Democracy::external_propose(RuntimeOrigin::signed(2), set_balance_proposal_hash(2),),
-			Error::<Test>::ProposalBlacklisted
-		);
-		// different proposal works fine.
-		assert_ok!(Democracy::external_propose(
-			RuntimeOrigin::signed(2),
-			set_balance_proposal_hash_and_note(3),
-		));
-=======
 			Democracy::external_propose(RuntimeOrigin::signed(2), set_balance_proposal(2)),
 			Error::<Test>::ProposalBlacklisted
 		);
 		// different proposal works fine.
 		assert_ok!(Democracy::external_propose(RuntimeOrigin::signed(2), set_balance_proposal(3),));
->>>>>>> b324e511
 	});
 }
 
@@ -111,32 +75,16 @@
 	new_test_ext().execute_with(|| {
 		System::set_block_number(0);
 
-<<<<<<< HEAD
-		assert_ok!(Democracy::external_propose(
-			RuntimeOrigin::signed(2),
-			set_balance_proposal_hash_and_note(2),
-		));
-
-		let hash = set_balance_proposal_hash(2);
-=======
 		assert_ok!(Democracy::external_propose(RuntimeOrigin::signed(2), set_balance_proposal(2),));
 
 		let hash = set_balance_proposal(2).hash();
->>>>>>> b324e511
 		assert_ok!(Democracy::blacklist(RuntimeOrigin::root(), hash, None));
 
 		fast_forward_to(2);
 		assert_noop!(Democracy::referendum_status(0), Error::<Test>::ReferendumInvalid);
 
 		assert_noop!(
-<<<<<<< HEAD
-			Democracy::external_propose(
-				RuntimeOrigin::signed(2),
-				set_balance_proposal_hash_and_note(2),
-			),
-=======
 			Democracy::external_propose(RuntimeOrigin::signed(2), set_balance_proposal(2)),
->>>>>>> b324e511
 			Error::<Test>::ProposalBlacklisted,
 		);
 	});
@@ -147,24 +95,12 @@
 	new_test_ext().execute_with(|| {
 		System::set_block_number(0);
 		assert_noop!(
-<<<<<<< HEAD
-			Democracy::external_propose(RuntimeOrigin::signed(1), set_balance_proposal_hash(2),),
-			BadOrigin,
-		);
-		assert_ok!(Democracy::external_propose(
-			RuntimeOrigin::signed(2),
-			set_balance_proposal_hash_and_note(2),
-		));
-		assert_noop!(
-			Democracy::external_propose(RuntimeOrigin::signed(2), set_balance_proposal_hash(1),),
-=======
 			Democracy::external_propose(RuntimeOrigin::signed(1), set_balance_proposal(2),),
 			BadOrigin,
 		);
 		assert_ok!(Democracy::external_propose(RuntimeOrigin::signed(2), set_balance_proposal(2),));
 		assert_noop!(
 			Democracy::external_propose(RuntimeOrigin::signed(2), set_balance_proposal(1),),
->>>>>>> b324e511
 			Error::<Test>::DuplicateProposal
 		);
 		fast_forward_to(2);
@@ -186,23 +122,12 @@
 	new_test_ext().execute_with(|| {
 		System::set_block_number(0);
 		assert_noop!(
-<<<<<<< HEAD
-			Democracy::external_propose_majority(
-				RuntimeOrigin::signed(1),
-				set_balance_proposal_hash(2)
-			),
-=======
 			Democracy::external_propose_majority(RuntimeOrigin::signed(1), set_balance_proposal(2)),
->>>>>>> b324e511
 			BadOrigin,
 		);
 		assert_ok!(Democracy::external_propose_majority(
 			RuntimeOrigin::signed(3),
-<<<<<<< HEAD
-			set_balance_proposal_hash_and_note(2)
-=======
 			set_balance_proposal(2)
->>>>>>> b324e511
 		));
 		fast_forward_to(2);
 		assert_eq!(
@@ -223,23 +148,12 @@
 	new_test_ext().execute_with(|| {
 		System::set_block_number(0);
 		assert_noop!(
-<<<<<<< HEAD
-			Democracy::external_propose_default(
-				RuntimeOrigin::signed(3),
-				set_balance_proposal_hash(2)
-			),
-=======
 			Democracy::external_propose_default(RuntimeOrigin::signed(3), set_balance_proposal(2)),
->>>>>>> b324e511
 			BadOrigin,
 		);
 		assert_ok!(Democracy::external_propose_default(
 			RuntimeOrigin::signed(1),
-<<<<<<< HEAD
-			set_balance_proposal_hash_and_note(2)
-=======
 			set_balance_proposal(2)
->>>>>>> b324e511
 		));
 		fast_forward_to(2);
 		assert_eq!(
@@ -259,16 +173,8 @@
 fn external_and_public_interleaving_works() {
 	new_test_ext().execute_with(|| {
 		System::set_block_number(0);
-<<<<<<< HEAD
-		assert_ok!(Democracy::external_propose(
-			RuntimeOrigin::signed(2),
-			set_balance_proposal_hash_and_note(1),
-		));
-		assert_ok!(propose_set_balance_and_note(6, 2, 2));
-=======
 		assert_ok!(Democracy::external_propose(RuntimeOrigin::signed(2), set_balance_proposal(1),));
 		assert_ok!(propose_set_balance(6, 2, 2));
->>>>>>> b324e511
 
 		fast_forward_to(2);
 
@@ -284,14 +190,7 @@
 			})
 		);
 		// replenish external
-<<<<<<< HEAD
-		assert_ok!(Democracy::external_propose(
-			RuntimeOrigin::signed(2),
-			set_balance_proposal_hash_and_note(3),
-		));
-=======
 		assert_ok!(Democracy::external_propose(RuntimeOrigin::signed(2), set_balance_proposal(3),));
->>>>>>> b324e511
 
 		fast_forward_to(4);
 
@@ -322,14 +221,7 @@
 			})
 		);
 		// replenish external
-<<<<<<< HEAD
-		assert_ok!(Democracy::external_propose(
-			RuntimeOrigin::signed(2),
-			set_balance_proposal_hash_and_note(5),
-		));
-=======
 		assert_ok!(Democracy::external_propose(RuntimeOrigin::signed(2), set_balance_proposal(5),));
->>>>>>> b324e511
 
 		fast_forward_to(8);
 
@@ -345,16 +237,8 @@
 			})
 		);
 		// replenish both
-<<<<<<< HEAD
-		assert_ok!(Democracy::external_propose(
-			RuntimeOrigin::signed(2),
-			set_balance_proposal_hash_and_note(7),
-		));
-		assert_ok!(propose_set_balance_and_note(6, 4, 2));
-=======
 		assert_ok!(Democracy::external_propose(RuntimeOrigin::signed(2), set_balance_proposal(7),));
 		assert_ok!(propose_set_balance(6, 4, 2));
->>>>>>> b324e511
 
 		fast_forward_to(10);
 
@@ -372,11 +256,7 @@
 		// replenish public again
 		assert_ok!(propose_set_balance(6, 6, 2));
 		// cancel external
-<<<<<<< HEAD
-		let h = set_balance_proposal_hash_and_note(7);
-=======
 		let h = set_balance_proposal(7).hash();
->>>>>>> b324e511
 		assert_ok!(Democracy::veto_external(RuntimeOrigin::signed(3), h));
 
 		fast_forward_to(12);
