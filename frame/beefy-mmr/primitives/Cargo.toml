[package]
name = "beefy-merkle-tree"
version = "4.0.0-dev"
authors = ["Parity Technologies <admin@parity.io>"]
edition = "2021"
license = "Apache-2.0"
repository = "https://github.com/paritytech/substrate"
description = "A no-std/Substrate compatible library to construct binary merkle tree."
homepage = "https://substrate.io"

[dependencies]
array-bytes = { version = "4.1", optional = true }
log = { version = "0.4", default-features = false, optional = true }

beefy-primitives = { version = "4.0.0-dev", default-features = false, path = "../../../primitives/beefy" }
sp-api = { version = "4.0.0-dev", default-features = false, path = "../../../primitives/api" }
sp-runtime = { version = "6.0.0", default-features = false, path = "../../../primitives/runtime" }

[dev-dependencies]
array-bytes = "4.1"
env_logger = "0.9"

[features]
debug = ["array-bytes", "log"]
<<<<<<< HEAD
default = ["debug", "keccak", "std"]
keccak = ["tiny-keccak"]
=======
default = ["debug", "std"]
>>>>>>> b324e511
std = [
	"beefy-primitives/std",
	"sp-api/std",
	"sp-runtime/std"
]<|MERGE_RESOLUTION|>--- conflicted
+++ resolved
@@ -22,12 +22,7 @@
 
 [features]
 debug = ["array-bytes", "log"]
-<<<<<<< HEAD
-default = ["debug", "keccak", "std"]
-keccak = ["tiny-keccak"]
-=======
 default = ["debug", "std"]
->>>>>>> b324e511
 std = [
 	"beefy-primitives/std",
 	"sp-api/std",
