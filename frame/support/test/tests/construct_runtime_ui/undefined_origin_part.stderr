--- conflicted
+++ resolved
@@ -56,14 +56,10 @@
 ...  |
 57 | |     }
 58 | | }
-<<<<<<< HEAD
-   | |_^ cannot infer type for type parameter `AccountId` declared on the enum `RawOrigin`
-=======
    | |_^ cannot infer type of the type parameter `AccountId` declared on the enum `RawOrigin`
    |
    = note: this error originates in the macro `construct_runtime` (in Nightly builds, run with -Z macro-backtrace for more info)
 help: consider specifying the generic argument
->>>>>>> b324e511
    |
 58 | }::<AccountId>
    |  +++++++++++++