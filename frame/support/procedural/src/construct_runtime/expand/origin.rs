--- conflicted
+++ resolved
@@ -212,10 +212,6 @@
 		// For backwards compatibility and ease of accessing these functions.
 		#[allow(dead_code)]
 		impl RuntimeOrigin {
-<<<<<<< HEAD
-
-=======
->>>>>>> b324e511
 			#[doc = #doc_string_none_origin]
 			pub fn none() -> Self {
 				<RuntimeOrigin as #scrate::traits::OriginTrait>::none()
