// This file is part of Substrate.

// Copyright (C) 2020-2022 Parity Technologies (UK) Ltd.
// SPDX-License-Identifier: Apache-2.0

// Licensed under the Apache License, Version 2.0 (the "License");
// you may not use this file except in compliance with the License.
// You may obtain a copy of the License at
//
// 	http://www.apache.org/licenses/LICENSE-2.0
//
// Unless required by applicable law or agreed to in writing, software
// distributed under the License is distributed on an "AS IS" BASIS,
// WITHOUT WARRANTIES OR CONDITIONS OF ANY KIND, either express or implied.
// See the License for the specific language governing permissions and
// limitations under the License.

//! Primitive traits for providing election functionality.
//!
//! This crate provides two traits that could interact to enable extensible election functionality
//! within FRAME pallets.
//!
//! Something that will provide the functionality of election will implement [`ElectionProvider`],
//! whilst needing an associated [`ElectionProvider::DataProvider`], which needs to be fulfilled by
//! an entity implementing [`ElectionDataProvider`]. Most often, *the data provider is* the receiver
//! of the election, resulting in a diagram as below:
//!
//! ```ignore
//!                                         ElectionDataProvider
//!                          <------------------------------------------+
//!                          |                                          |
//!                          v                                          |
//!                    +-----+----+                              +------+---+
//!                    |          |                              |          |
//! pallet-do-election |          |                              |          | pallet-needs-election
//!                    |          |                              |          |
//!                    |          |                              |          |
//!                    +-----+----+                              +------+---+
//!                          |                                          ^
//!                          |                                          |
//!                          +------------------------------------------+
//!                                         ElectionProvider
//! ```
//!
//! > It could also be possible that a third party pallet (C), provides the data of election to an
//! > election provider (B), which then passes the election result to another pallet (A).
//!
//! ## Election Types
//!
//! Typically, two types of elections exist:
//!
//! 1. **Stateless**: Election data is provided, and the election result is immediately ready.
//! 2. **Stateful**: Election data is is queried ahead of time, and the election result might be
//!    ready some number of blocks in the future.
//!
//! To accommodate both type of elections in one trait, the traits lean toward **stateful
//! election**, as it is more general than the stateless. This is why [`ElectionProvider::elect`]
//! has no parameters. All value and type parameter must be provided by the [`ElectionDataProvider`]
//! trait, even if the election happens immediately.
//!
//! ## Election Data
//!
//! The data associated with an election, essentially what the [`ElectionDataProvider`] must convey
//! is as follows:
//!
//! 1. A list of voters, with their stake.
//! 2. A list of targets (i.e. _candidates_).
//! 3. A number of desired targets to be elected (i.e. _winners_)
//!
//! In addition to that, the [`ElectionDataProvider`] must also hint [`ElectionProvider`] at when
//! the next election might happen ([`ElectionDataProvider::next_election_prediction`]). A stateless
//! election provider would probably ignore this. A stateful election provider can use this to
//! prepare the election result in advance.
//!
//! Nonetheless, an [`ElectionProvider`] shan't rely on this and should preferably provide some
//! means of fallback election as well, in case the `elect` was called immaturely early.
//!
//! ## Example
//!
//! ```rust
//! # use frame_election_provider_support::{*, data_provider};
//! # use sp_npos_elections::{Support, Assignment};
//! # use frame_support::traits::ConstU32;
//!
//! type AccountId = u64;
//! type Balance = u64;
//! type BlockNumber = u32;
//!
//! mod data_provider_mod {
//!     use super::*;
//!
//!     pub trait Config: Sized {
//!         type ElectionProvider: ElectionProvider<
//!             AccountId = AccountId,
//!             BlockNumber = BlockNumber,
//!             DataProvider = Pallet<Self>,
//!         >;
//!     }
//!
//!     pub struct Pallet<T: Config>(std::marker::PhantomData<T>);
//!
//!     impl<T: Config> ElectionDataProvider for Pallet<T> {
//!         type AccountId = AccountId;
//!         type BlockNumber = BlockNumber;
//!         type MaxVotesPerVoter = ConstU32<1>;
//!
//!         fn desired_targets() -> data_provider::Result<u32> {
//!             Ok(1)
//!         }
//!         fn electing_voters(maybe_max_len: Option<usize>)
//!           -> data_provider::Result<Vec<VoterOf<Self>>>
//!         {
//!             Ok(Default::default())
//!         }
//!         fn electable_targets(maybe_max_len: Option<usize>) -> data_provider::Result<Vec<AccountId>> {
//!             Ok(vec![10, 20, 30])
//!         }
//!         fn next_election_prediction(now: BlockNumber) -> BlockNumber {
//!             0
//!         }
//!     }
//! }
//!
//!
//! mod generic_election_provider {
//!     use super::*;
//!
//!     pub struct GenericElectionProvider<T: Config>(std::marker::PhantomData<T>);
//!
//!     pub trait Config {
//!         type DataProvider: ElectionDataProvider<AccountId=AccountId, BlockNumber = BlockNumber>;
//!     }
//!
//!     impl<T: Config> ElectionProvider for GenericElectionProvider<T> {
//!         type AccountId = AccountId;
//!         type BlockNumber = BlockNumber;
//!         type Error = &'static str;
//!         type DataProvider = T::DataProvider;
//!
//!         fn elect() -> Result<Supports<AccountId>, Self::Error> {
//!             Self::DataProvider::electable_targets(None)
//!                 .map_err(|_| "failed to elect")
//!                 .map(|t| vec![(t[0], Support::default())])
//!         }
//!     }
//! }
//!
//! mod runtime {
//!     use super::generic_election_provider;
//!     use super::data_provider_mod;
//!     use super::AccountId;
//!
//!     struct Runtime;
//!     impl generic_election_provider::Config for Runtime {
//!         type DataProvider = data_provider_mod::Pallet<Runtime>;
//!     }
//!
//!     impl data_provider_mod::Config for Runtime {
//!         type ElectionProvider = generic_election_provider::GenericElectionProvider<Runtime>;
//!     }
//!
//! }
//!
//! # fn main() {}
//! ```

#![cfg_attr(not(feature = "std"), no_std)]

pub mod onchain;
pub mod traits;
#[cfg(feature = "std")]
use codec::{Decode, Encode};
<<<<<<< HEAD
use frame_support::{traits::Get, BoundedVec, RuntimeDebug};
=======
use frame_support::{BoundedVec, RuntimeDebug};
>>>>>>> 6f411cdb
use sp_runtime::traits::Bounded;
use sp_std::{fmt::Debug, prelude::*};

/// Re-export the solution generation macro.
pub use frame_election_provider_solution_type::generate_solution_type;
<<<<<<< HEAD
=======
pub use frame_support::traits::Get;
>>>>>>> 6f411cdb
/// Re-export some type as they are used in the interface.
pub use sp_arithmetic::PerThing;
pub use sp_npos_elections::{
	Assignment, ElectionResult, Error, ExtendedBalance, IdentifierT, PerThing128, Support,
	Supports, VoteWeight,
};
pub use traits::NposSolution;

// re-export for the solution macro, with the dependencies of the macro.
#[doc(hidden)]
pub use codec;
#[doc(hidden)]
pub use scale_info;
#[doc(hidden)]
pub use sp_arithmetic;
#[doc(hidden)]
pub use sp_std;

#[cfg(test)]
mod mock;
#[cfg(test)]
mod tests;
// Simple Extension trait to easily convert `None` from index closures to `Err`.
//
// This is only generated and re-exported for the solution code to use.
#[doc(hidden)]
pub trait __OrInvalidIndex<T> {
	fn or_invalid_index(self) -> Result<T, Error>;
}

impl<T> __OrInvalidIndex<T> for Option<T> {
	fn or_invalid_index(self) -> Result<T, Error> {
		self.ok_or(Error::SolutionInvalidIndex)
	}
}

/// The [`IndexAssignment`] type is an intermediate between the assignments list
/// ([`&[Assignment<T>]`][Assignment]) and `SolutionOf<T>`.
///
/// The voter and target identifiers have already been replaced with appropriate indices,
/// making it fast to repeatedly encode into a `SolutionOf<T>`. This property turns out
/// to be important when trimming for solution length.
#[derive(RuntimeDebug, Clone, Default)]
#[cfg_attr(feature = "std", derive(PartialEq, Eq, Encode, Decode))]
pub struct IndexAssignment<VoterIndex, TargetIndex, P: PerThing> {
	/// Index of the voter among the voters list.
	pub who: VoterIndex,
	/// The distribution of the voter's stake among winning targets.
	///
	/// Targets are identified by their index in the canonical list.
	pub distribution: Vec<(TargetIndex, P)>,
}

impl<VoterIndex, TargetIndex, P: PerThing> IndexAssignment<VoterIndex, TargetIndex, P> {
	pub fn new<AccountId: IdentifierT>(
		assignment: &Assignment<AccountId, P>,
		voter_index: impl Fn(&AccountId) -> Option<VoterIndex>,
		target_index: impl Fn(&AccountId) -> Option<TargetIndex>,
	) -> Result<Self, Error> {
		Ok(Self {
			who: voter_index(&assignment.who).or_invalid_index()?,
			distribution: assignment
				.distribution
				.iter()
				.map(|(target, proportion)| Some((target_index(target)?, proportion.clone())))
				.collect::<Option<Vec<_>>>()
				.or_invalid_index()?,
		})
	}
}

/// A type alias for [`IndexAssignment`] made from [`NposSolution`].
pub type IndexAssignmentOf<C> = IndexAssignment<
	<C as NposSolution>::VoterIndex,
	<C as NposSolution>::TargetIndex,
	<C as NposSolution>::Accuracy,
>;

/// Types that are used by the data provider trait.
pub mod data_provider {
	/// Alias for the result type of the election data provider.
	pub type Result<T> = sp_std::result::Result<T, &'static str>;
}

/// Something that can provide the data to an [`ElectionProvider`].
pub trait ElectionDataProvider {
	/// The account identifier type.
	type AccountId;

	/// The block number type.
	type BlockNumber;

	/// Maximum number of votes per voter that this data provider is providing.
	type MaxVotesPerVoter: Get<u32>;

	/// All possible targets for the election, i.e. the targets that could become elected, thus
	/// "electable".
	///
	/// If `maybe_max_len` is `Some(v)` then the resulting vector MUST NOT be longer than `v` items
	/// long.
	///
	/// This should be implemented as a self-weighing function. The implementor should register its
	/// appropriate weight at the end of execution with the system pallet directly.
	fn electable_targets(
		maybe_max_len: Option<usize>,
	) -> data_provider::Result<Vec<Self::AccountId>>;

	/// All the voters that participate in the election, thus "electing".
	///
	/// Note that if a notion of self-vote exists, it should be represented here.
	///
	/// If `maybe_max_len` is `Some(v)` then the resulting vector MUST NOT be longer than `v` items
	/// long.
	///
	/// This should be implemented as a self-weighing function. The implementor should register its
	/// appropriate weight at the end of execution with the system pallet directly.
	fn electing_voters(maybe_max_len: Option<usize>) -> data_provider::Result<Vec<VoterOf<Self>>>;

	/// The number of targets to elect.
	///
	/// This should be implemented as a self-weighing function. The implementor should register its
	/// appropriate weight at the end of execution with the system pallet directly.
	///
	/// A sensible implementation should use the minimum between this value and
	/// [`Self::targets().len()`], since desiring a winner set larger than candidates is not
	/// feasible.
	///
	/// This is documented further in issue: <https://github.com/paritytech/substrate/issues/9478>
	fn desired_targets() -> data_provider::Result<u32>;

	/// Provide a best effort prediction about when the next election is about to happen.
	///
	/// In essence, the implementor should predict with this function when it will trigger the
	/// [`ElectionProvider::elect`].
	///
	/// This is only useful for stateful election providers.
	fn next_election_prediction(now: Self::BlockNumber) -> Self::BlockNumber;

	/// Utility function only to be used in benchmarking scenarios, to be implemented optionally,
	/// else a noop.
	#[cfg(any(feature = "runtime-benchmarks", test))]
	fn put_snapshot(
		_voters: Vec<VoterOf<Self>>,
		_targets: Vec<Self::AccountId>,
		_target_stake: Option<VoteWeight>,
	) {
	}

	/// Utility function only to be used in benchmarking scenarios, to be implemented optionally,
	/// else a noop.
	///
	/// Same as `put_snapshot`, but can add a single voter one by one.
	#[cfg(any(feature = "runtime-benchmarks", test))]
	fn add_voter(
		_voter: Self::AccountId,
		_weight: VoteWeight,
		_targets: BoundedVec<Self::AccountId, Self::MaxVotesPerVoter>,
	) {
	}

	/// Utility function only to be used in benchmarking scenarios, to be implemented optionally,
	/// else a noop.
	///
	/// Same as `put_snapshot`, but can add a single voter one by one.
	#[cfg(any(feature = "runtime-benchmarks", test))]
	fn add_target(_target: Self::AccountId) {}

	/// Clear all voters and targets.
	#[cfg(any(feature = "runtime-benchmarks", test))]
	fn clear() {}
}

/// Something that can compute the result of an election and pass it back to the caller.
///
/// This trait only provides an interface to _request_ an election, i.e.
/// [`ElectionProvider::elect`]. That data required for the election need to be passed to the
/// implemented of this trait through [`ElectionProvider::DataProvider`].
pub trait ElectionProvider {
	/// The account identifier type.
	type AccountId;

	/// The block number type.
	type BlockNumber;

	/// The error type that is returned by the provider.
	type Error: Debug;

	/// The data provider of the election.
	type DataProvider: ElectionDataProvider<
		AccountId = Self::AccountId,
		BlockNumber = Self::BlockNumber,
	>;

	/// Elect a new set of winners, without specifying any bounds on the amount of data fetched from
	/// [`Self::DataProvider`]. An implementation could nonetheless impose its own custom limits.
	///
	/// The result is returned in a target major format, namely as *vector of supports*.
	///
	/// This should be implemented as a self-weighing function. The implementor should register its
	/// appropriate weight at the end of execution with the system pallet directly.
	fn elect() -> Result<Supports<Self::AccountId>, Self::Error>;
}

/// A sub-trait of the [`ElectionProvider`] for cases where we need to be sure an election needs to
/// happen instantly, not asynchronously.
///
/// The same `DataProvider` is assumed to be used.
///
/// Consequently, allows for control over the amount of data that is being fetched from the
/// [`ElectionProvider::DataProvider`].
pub trait InstantElectionProvider: ElectionProvider {
	/// Elect a new set of winners, but unlike [`ElectionProvider::elect`] which cannot enforce
	/// bounds, this trait method can enforce bounds on the amount of data provided by the
	/// `DataProvider`.
	///
	/// An implementing type, if itself bounded, should choose the minimum of the two bounds to
	/// choose the final value of `max_voters` and `max_targets`. In other words, an implementation
	/// should guarantee that `max_voter` and `max_targets` provided to this method are absolutely
	/// respected.
	fn elect_with_bounds(
		max_voters: usize,
		max_targets: usize,
	) -> Result<Supports<Self::AccountId>, Self::Error>;
}

/// An election provider to be used only for testing.
#[cfg(feature = "std")]
pub struct NoElection<X>(sp_std::marker::PhantomData<X>);

#[cfg(feature = "std")]
impl<AccountId, BlockNumber, DataProvider> ElectionProvider
	for NoElection<(AccountId, BlockNumber, DataProvider)>
where
	DataProvider: ElectionDataProvider<AccountId = AccountId, BlockNumber = BlockNumber>,
{
	type AccountId = AccountId;
	type BlockNumber = BlockNumber;
	type Error = &'static str;
	type DataProvider = DataProvider;

	fn elect() -> Result<Supports<AccountId>, Self::Error> {
		Err("<NoElection as ElectionProvider> cannot do anything.")
	}
}

/// A utility trait for something to implement `ElectionDataProvider` in a sensible way.
///
/// This is generic over `AccountId` and it can represent a validator, a nominator, or any other
/// entity.
///
/// The scores (see [`Self::Score`]) are ascending, the higher, the better.
///
/// Something that implements this trait will do a best-effort sort over ids, and thus can be
/// used on the implementing side of [`ElectionDataProvider`].
pub trait SortedListProvider<AccountId> {
	/// The list's error type.
	type Error: sp_std::fmt::Debug;

	/// The type used by the list to compare nodes for ordering.
	type Score: Bounded;

	/// An iterator over the list, which can have `take` called on it.
	fn iter() -> Box<dyn Iterator<Item = AccountId>>;

	/// Returns an iterator over the list, starting right after from the given voter.
	///
	/// May return an error if `start` is invalid.
	fn iter_from(start: &AccountId) -> Result<Box<dyn Iterator<Item = AccountId>>, Self::Error>;

	/// The current count of ids in the list.
	fn count() -> u32;

	/// Return true if the list already contains `id`.
	fn contains(id: &AccountId) -> bool;

	/// Hook for inserting a new id.
	fn on_insert(id: AccountId, score: Self::Score) -> Result<(), Self::Error>;

	/// Hook for updating a single id.
	fn on_update(id: &AccountId, score: Self::Score);

	/// Hook for removing am id from the list.
	fn on_remove(id: &AccountId);

	/// Regenerate this list from scratch. Returns the count of items inserted.
	///
	/// This should typically only be used at a runtime upgrade.
	///
	/// ## WARNING
	///
	/// This function should be called with care, regenerate will remove the current list write the
	/// new list, which can lead to too many storage accesses, exhausting the block weight.
	fn unsafe_regenerate(
		all: impl IntoIterator<Item = AccountId>,
		score_of: Box<dyn Fn(&AccountId) -> Self::Score>,
	) -> u32;

	/// Remove all items from the list.
	///
	/// ## WARNING
	///
	/// This function should never be called in production settings because it can lead to an
	/// unbounded amount of storage accesses.
	fn unsafe_clear();

	/// Sanity check internal state of list. Only meant for debug compilation.
	fn sanity_check() -> Result<(), &'static str>;

	/// If `who` changes by the returned amount they are guaranteed to have a worst case change
	/// in their list position.
	#[cfg(feature = "runtime-benchmarks")]
	fn score_update_worst_case(_who: &AccountId, _is_increase: bool) -> Self::Score {
		Self::Score::max_value()
	}
}

/// Something that can provide the `VoteWeight` of an account. Similar to [`ElectionProvider`] and
/// [`ElectionDataProvider`], this should typically be implementing by whoever is supposed to *use*
/// `SortedListProvider`.
pub trait ScoreProvider<AccountId> {
	type Score;

	/// Get the current `Score` of `who`.
	fn score(who: &AccountId) -> Self::Score;

	/// For tests and benchmarks, set the `VoteWeight`.
	#[cfg(any(feature = "runtime-benchmarks", test))]
	fn set_score_of(_: &AccountId, _: Self::Score) {}
}

/// Something that can compute the result to an NPoS solution.
pub trait NposSolver {
	/// The account identifier type of this solver.
	type AccountId: sp_npos_elections::IdentifierT;
	/// The accuracy of this solver. This will affect the accuracy of the output.
	type Accuracy: PerThing128;
	/// The error type of this implementation.
	type Error: sp_std::fmt::Debug + sp_std::cmp::PartialEq;

	/// Solve an NPoS solution with the given `voters`, `targets`, and select `to_elect` count
	/// of `targets`.
	fn solve(
		to_elect: usize,
		targets: Vec<Self::AccountId>,
		voters: Vec<(Self::AccountId, VoteWeight, impl IntoIterator<Item = Self::AccountId>)>,
	) -> Result<ElectionResult<Self::AccountId, Self::Accuracy>, Self::Error>;
}

/// A wrapper for [`sp_npos_elections::seq_phragmen`] that implements [`NposSolver`]. See the
/// documentation of [`sp_npos_elections::seq_phragmen`] for more info.
pub struct SequentialPhragmen<AccountId, Accuracy, Balancing = ()>(
	sp_std::marker::PhantomData<(AccountId, Accuracy, Balancing)>,
);

impl<
		AccountId: IdentifierT,
		Accuracy: PerThing128,
		Balancing: Get<Option<(usize, ExtendedBalance)>>,
	> NposSolver for SequentialPhragmen<AccountId, Accuracy, Balancing>
{
	type AccountId = AccountId;
	type Accuracy = Accuracy;
	type Error = sp_npos_elections::Error;
	fn solve(
		winners: usize,
		targets: Vec<Self::AccountId>,
		voters: Vec<(Self::AccountId, VoteWeight, impl IntoIterator<Item = Self::AccountId>)>,
	) -> Result<ElectionResult<Self::AccountId, Self::Accuracy>, Self::Error> {
		sp_npos_elections::seq_phragmen(winners, targets, voters, Balancing::get())
	}
}

/// A wrapper for [`sp_npos_elections::phragmms()`] that implements [`NposSolver`]. See the
/// documentation of [`sp_npos_elections::phragmms()`] for more info.
pub struct PhragMMS<AccountId, Accuracy, Balancing = ()>(
	sp_std::marker::PhantomData<(AccountId, Accuracy, Balancing)>,
);

impl<
		AccountId: IdentifierT,
		Accuracy: PerThing128,
		Balancing: Get<Option<(usize, ExtendedBalance)>>,
	> NposSolver for PhragMMS<AccountId, Accuracy, Balancing>
{
	type AccountId = AccountId;
	type Accuracy = Accuracy;
	type Error = sp_npos_elections::Error;
	fn solve(
		winners: usize,
		targets: Vec<Self::AccountId>,
		voters: Vec<(Self::AccountId, VoteWeight, impl IntoIterator<Item = Self::AccountId>)>,
	) -> Result<ElectionResult<Self::AccountId, Self::Accuracy>, Self::Error> {
		sp_npos_elections::phragmms(winners, targets, voters, Balancing::get())
	}
}

/// A voter, at the level of abstraction of this crate.
pub type Voter<AccountId, Bound> = (AccountId, VoteWeight, BoundedVec<AccountId, Bound>);

/// Same as [`Voter`], but parameterized by an [`ElectionDataProvider`].
pub type VoterOf<D> =
	Voter<<D as ElectionDataProvider>::AccountId, <D as ElectionDataProvider>::MaxVotesPerVoter>;<|MERGE_RESOLUTION|>--- conflicted
+++ resolved
@@ -170,20 +170,13 @@
 pub mod traits;
 #[cfg(feature = "std")]
 use codec::{Decode, Encode};
-<<<<<<< HEAD
-use frame_support::{traits::Get, BoundedVec, RuntimeDebug};
-=======
 use frame_support::{BoundedVec, RuntimeDebug};
->>>>>>> 6f411cdb
 use sp_runtime::traits::Bounded;
 use sp_std::{fmt::Debug, prelude::*};
 
 /// Re-export the solution generation macro.
 pub use frame_election_provider_solution_type::generate_solution_type;
-<<<<<<< HEAD
-=======
 pub use frame_support::traits::Get;
->>>>>>> 6f411cdb
 /// Re-export some type as they are used in the interface.
 pub use sp_arithmetic::PerThing;
 pub use sp_npos_elections::{
