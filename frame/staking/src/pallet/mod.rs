--- conflicted
+++ resolved
@@ -33,11 +33,7 @@
 	DispatchError, Perbill, Percent,
 };
 use sp_staking::{EraIndex, SessionIndex};
-<<<<<<< HEAD
-use sp_std::{cmp::max, convert::From, prelude::*};
-=======
 use sp_std::{cmp::max, prelude::*};
->>>>>>> 6f411cdb
 
 mod impls;
 
