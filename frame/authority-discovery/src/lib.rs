--- conflicted
+++ resolved
@@ -183,7 +183,7 @@
 	use sp_runtime::{
 		testing::{Header, UintAuthorityId},
 		traits::{ConvertInto, IdentityLookup, OpaqueKeys},
-		KeyTypeId,
+		KeyTypeId, Perbill,
 	};
 
 	type UncheckedExtrinsic = frame_system::mocking::MockUncheckedExtrinsic<Test>;
@@ -201,9 +201,6 @@
 		}
 	);
 
-<<<<<<< HEAD
-	impl Config for Test {}
-=======
 	parameter_types! {
 		pub const DisabledValidatorsThreshold: Perbill = Perbill::from_percent(33);
 		pub const MaxAuthorities: u32 = 100;
@@ -212,7 +209,6 @@
 	impl Config for Test {
 		type MaxAuthorities = MaxAuthorities;
 	}
->>>>>>> 5e93ac7e
 
 	impl pallet_session::Config for Test {
 		type SessionManager = ();
