--- conflicted
+++ resolved
@@ -268,8 +268,9 @@
 			ContainsStorage(len) => s
 				.contains_storage
 				.saturating_add(s.contains_storage_per_byte.saturating_mul(len.into())),
-			GetStorage(len) =>
-				s.get_storage.saturating_add(s.get_storage_per_byte.saturating_mul(len.into())),
+			GetStorage(len) => {
+				s.get_storage.saturating_add(s.get_storage_per_byte.saturating_mul(len.into()))
+			},
 			#[cfg(feature = "unstable-interface")]
 			TakeStorage(len) => s
 				.take_storage
@@ -450,10 +451,11 @@
 						ReturnFlags::from_bits(flags).ok_or(Error::<E::T>::InvalidCallFlags)?;
 					Ok(ExecReturnValue { flags, data: Bytes(data) })
 				},
-				TrapReason::Termination =>
-					Ok(ExecReturnValue { flags: ReturnFlags::empty(), data: Bytes(Vec::new()) }),
+				TrapReason::Termination => {
+					Ok(ExecReturnValue { flags: ReturnFlags::empty(), data: Bytes(Vec::new()) })
+				},
 				TrapReason::SupervisorError(error) => return Err(error.into()),
-			}
+			};
 		}
 
 		// Check the exact type of the error.
@@ -468,16 +470,9 @@
 			// a trap for now. Eventually, we might want to revisit this.
 			Err(sp_sandbox::Error::Module) => return Err("validation error".into()),
 			// Any other kind of a trap should result in a failure.
-<<<<<<< HEAD
 			Err(sp_sandbox::Error::Execution)
 			| Err(sp_sandbox::Error::OutOfBounds)
-			| Err(sp_sandbox::Error::MemoryGrow) => {
-				Err(Error::<E::T>::ContractTrapped)?
-			},
-=======
-			Err(sp_sandbox::Error::Execution) | Err(sp_sandbox::Error::OutOfBounds) =>
-				return Err(Error::<E::T>::ContractTrapped.into()),
->>>>>>> bc7a1e6c
+			| Err(sp_sandbox::Error::MemoryGrow) => return Err(Error::<E::T>::ContractTrapped.into()),
 		}
 	}
 
@@ -607,14 +602,14 @@
 		create_token: impl FnOnce(u32) -> Option<RuntimeCosts>,
 	) -> Result<(), DispatchError> {
 		if allow_skip && out_ptr == SENTINEL {
-			return Ok(())
+			return Ok(());
 		}
 
 		let buf_len = buf.len() as u32;
 		let len: u32 = self.read_sandbox_memory_as(out_len_ptr)?;
 
 		if len < buf_len {
-			return Err(Error::<E::T>::OutputBufferTooSmall.into())
+			return Err(Error::<E::T>::OutputBufferTooSmall.into());
 		}
 
 		if let Some(costs) = create_token(buf_len) {
@@ -711,7 +706,7 @@
 		let charged = self
 			.charge_gas(RuntimeCosts::SetStorage { new_bytes: value_len, old_bytes: max_size })?;
 		if value_len > max_size {
-			return Err(Error::<E::T>::ValueTooLarge.into())
+			return Err(Error::<E::T>::ValueTooLarge.into());
 		}
 		let mut key: StorageKey = [0; 32];
 		self.read_sandbox_memory_into_buf(key_ptr, &mut key)?;
@@ -772,7 +767,7 @@
 			},
 			CallType::DelegateCall { code_hash_ptr } => {
 				if flags.contains(CallFlags::ALLOW_REENTRY) {
-					return Err(Error::<E::T>::InvalidCallFlags.into())
+					return Err(Error::<E::T>::InvalidCallFlags.into());
 				}
 				let code_hash = self.read_sandbox_memory_as(code_hash_ptr)?;
 				self.ext.delegate_call(code_hash, input_data)
@@ -786,7 +781,7 @@
 				return Err(TrapReason::Return(ReturnData {
 					flags: return_value.flags.bits(),
 					data: return_value.data.0,
-				}))
+				}));
 			}
 		}
 
