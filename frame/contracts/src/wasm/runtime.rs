--- conflicted
+++ resolved
@@ -296,9 +296,8 @@
 			ContainsStorage(len) => s
 				.contains_storage
 				.saturating_add(s.contains_storage_per_byte.saturating_mul(len.into())),
-			GetStorage(len) => {
-				s.get_storage.saturating_add(s.get_storage_per_byte.saturating_mul(len.into()))
-			},
+			GetStorage(len) =>
+				s.get_storage.saturating_add(s.get_storage_per_byte.saturating_mul(len.into())),
 			#[cfg(feature = "unstable-interface")]
 			TakeStorage(len) => s
 				.take_storage
@@ -486,16 +485,10 @@
 						ReturnFlags::from_bits(flags).ok_or(Error::<E::T>::InvalidCallFlags)?;
 					Ok(ExecReturnValue { flags, data })
 				},
-<<<<<<< HEAD
-				TrapReason::Termination => {
-					Ok(ExecReturnValue { flags: ReturnFlags::empty(), data: Bytes(Vec::new()) })
-				},
-=======
 				TrapReason::Termination =>
 					Ok(ExecReturnValue { flags: ReturnFlags::empty(), data: Vec::new() }),
->>>>>>> b324e511
 				TrapReason::SupervisorError(error) => return Err(error.into()),
-			};
+			}
 		}
 
 		// Check the exact type of the error.
@@ -510,9 +503,8 @@
 			// a trap for now. Eventually, we might want to revisit this.
 			Err(sp_sandbox::Error::Module) => return Err("validation error".into()),
 			// Any other kind of a trap should result in a failure.
-			Err(sp_sandbox::Error::Execution)
-			| Err(sp_sandbox::Error::OutOfBounds)
-			| Err(sp_sandbox::Error::MemoryGrow) => return Err(Error::<E::T>::ContractTrapped.into()),
+			Err(sp_sandbox::Error::Execution) | Err(sp_sandbox::Error::OutOfBounds) =>
+				return Err(Error::<E::T>::ContractTrapped.into()),
 		}
 	}
 
@@ -642,14 +634,14 @@
 		create_token: impl FnOnce(u32) -> Option<RuntimeCosts>,
 	) -> Result<(), DispatchError> {
 		if allow_skip && out_ptr == SENTINEL {
-			return Ok(());
+			return Ok(())
 		}
 
 		let buf_len = buf.len() as u32;
 		let len: u32 = self.read_sandbox_memory_as(out_len_ptr)?;
 
 		if len < buf_len {
-			return Err(Error::<E::T>::OutputBufferTooSmall.into());
+			return Err(Error::<E::T>::OutputBufferTooSmall.into())
 		}
 
 		if let Some(costs) = create_token(buf_len) {
@@ -747,7 +739,7 @@
 		let charged = self
 			.charge_gas(RuntimeCosts::SetStorage { new_bytes: value_len, old_bytes: max_size })?;
 		if value_len > max_size {
-			return Err(Error::<E::T>::ValueTooLarge.into());
+			return Err(Error::<E::T>::ValueTooLarge.into())
 		}
 		let key = self.read_sandbox_memory(key_ptr, key_type.len::<E::T>()?)?;
 		let value = Some(self.read_sandbox_memory(value_ptr, value_len)?);
@@ -874,7 +866,7 @@
 			},
 			CallType::DelegateCall { code_hash_ptr } => {
 				if flags.contains(CallFlags::ALLOW_REENTRY) {
-					return Err(Error::<E::T>::InvalidCallFlags.into());
+					return Err(Error::<E::T>::InvalidCallFlags.into())
 				}
 				let code_hash = self.read_sandbox_memory_as(code_hash_ptr)?;
 				self.ext.delegate_call(code_hash, input_data)
@@ -887,13 +879,8 @@
 			if let Ok(return_value) = call_outcome {
 				return Err(TrapReason::Return(ReturnData {
 					flags: return_value.flags.bits(),
-<<<<<<< HEAD
-					data: return_value.data.0,
-				}));
-=======
 					data: return_value.data,
 				}))
->>>>>>> b324e511
 			}
 		}
 
