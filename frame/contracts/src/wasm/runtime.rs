// This file is part of Substrate.

// Copyright (C) 2018-2022 Parity Technologies (UK) Ltd.
// SPDX-License-Identifier: Apache-2.0

// Licensed under the Apache License, Version 2.0 (the "License");
// you may not use this file except in compliance with the License.
// You may obtain a copy of the License at
//
// 	http://www.apache.org/licenses/LICENSE-2.0
//
// Unless required by applicable law or agreed to in writing, software
// distributed under the License is distributed on an "AS IS" BASIS,
// WITHOUT WARRANTIES OR CONDITIONS OF ANY KIND, either express or implied.
// See the License for the specific language governing permissions and
// limitations under the License.

//! Environment definition of the wasm smart-contract runtime.

use crate::{
	exec::{ExecError, ExecResult, Ext, StorageKey, TopicOf},
	gas::{ChargedAmount, Token},
	schedule::HostFnWeights,
	wasm::env_def::ConvertibleToWasm,
	BalanceOf, CodeHash, Config, Error, SENTINEL,
};
use bitflags::bitflags;
use codec::{Decode, DecodeAll, Encode, MaxEncodedLen};
use frame_support::{dispatch::DispatchError, ensure, weights::Weight};
use pallet_contracts_primitives::{ExecReturnValue, ReturnFlags};
use sp_core::{crypto::UncheckedFrom, Bytes};
use sp_io::hashing::{blake2_128, blake2_256, keccak_256, sha2_256};
use sp_runtime::traits::{Bounded, Zero};
use sp_sandbox::SandboxMemory;
use sp_std::prelude::*;
use wasm_instrument::parity_wasm::elements::ValueType;

/// Every error that can be returned to a contract when it calls any of the host functions.
///
/// # Note
///
/// This enum can be extended in the future: New codes can be added but existing codes
/// will not be changed or removed. This means that any contract **must not** exhaustively
/// match return codes. Instead, contracts should prepare for unknown variants and deal with
/// those errors gracefuly in order to be forward compatible.
#[repr(u32)]
pub enum ReturnCode {
	/// API call successful.
	Success = 0,
	/// The called function trapped and has its state changes reverted.
	/// In this case no output buffer is returned.
	CalleeTrapped = 1,
	/// The called function ran to completion but decided to revert its state.
	/// An output buffer is returned when one was supplied.
	CalleeReverted = 2,
	/// The passed key does not exist in storage.
	KeyNotFound = 3,
	/// Deprecated and no longer returned: There is only the minimum balance.
	_BelowSubsistenceThreshold = 4,
	/// See [`Error::TransferFailed`].
	TransferFailed = 5,
	/// Deprecated and no longer returned: Endowment is no longer required.
	_EndowmentTooLow = 6,
	/// No code could be found at the supplied code hash.
	CodeNotFound = 7,
	/// The contract that was called is no contract (a plain account).
	NotCallable = 8,
	/// The call to `seal_debug_message` had no effect because debug message
	/// recording was disabled.
	LoggingDisabled = 9,
	/// The call dispatched by `seal_call_runtime` was executed but returned an error.
	#[cfg(feature = "unstable-interface")]
	CallRuntimeReturnedError = 10,
	/// ECDSA pubkey recovery failed. Most probably wrong recovery id or signature.
	#[cfg(feature = "unstable-interface")]
	EcdsaRecoverFailed = 11,
}

impl ConvertibleToWasm for ReturnCode {
	type NativeType = Self;
	const VALUE_TYPE: ValueType = ValueType::I32;
	fn to_typed_value(self) -> sp_sandbox::Value {
		sp_sandbox::Value::I32(self as i32)
	}
	fn from_typed_value(_: sp_sandbox::Value) -> Option<Self> {
		debug_assert!(false, "We will never receive a ReturnCode but only send it to wasm.");
		None
	}
}

impl From<ExecReturnValue> for ReturnCode {
	fn from(from: ExecReturnValue) -> Self {
		if from.flags.contains(ReturnFlags::REVERT) {
			Self::CalleeReverted
		} else {
			Self::Success
		}
	}
}

/// The data passed through when a contract uses `seal_return`.
pub struct ReturnData {
	/// The flags as passed through by the contract. They are still unchecked and
	/// will later be parsed into a `ReturnFlags` bitflags struct.
	flags: u32,
	/// The output buffer passed by the contract as return data.
	data: Vec<u8>,
}

/// Enumerates all possible reasons why a trap was generated.
///
/// This is either used to supply the caller with more information about why an error
/// occurred (the SupervisorError variant).
/// The other case is where the trap does not constitute an error but rather was invoked
/// as a quick way to terminate the application (all other variants).
pub enum TrapReason {
	/// The supervisor trapped the contract because of an error condition occurred during
	/// execution in privileged code.
	SupervisorError(DispatchError),
	/// Signals that trap was generated in response to call `seal_return` host function.
	Return(ReturnData),
	/// Signals that a trap was generated in response to a successful call to the
	/// `seal_terminate` host function.
	Termination,
}

impl<T: Into<DispatchError>> From<T> for TrapReason {
	fn from(from: T) -> Self {
		Self::SupervisorError(from.into())
	}
}

#[cfg_attr(test, derive(Debug, PartialEq, Eq))]
#[derive(Copy, Clone)]
pub enum RuntimeCosts {
	/// Charge the gas meter with the cost of a metering block. The charged costs are
	/// the supplied cost of the block plus the overhead of the metering itself.
	MeteringBlock(u32),
	/// Weight charged for copying data from the sandbox.
	CopyFromContract(u32),
	/// Weight charged for copying data to the sandbox.
	CopyToContract(u32),
	/// Weight of calling `seal_caller`.
	Caller,
	/// Weight of calling `seal_is_contract`.
	IsContract,
<<<<<<< HEAD
=======
	/// Weight of calling `seal_code_hash`.
	#[cfg(feature = "unstable-interface")]
	CodeHash,
	/// Weight of calling `seal_own_code_hash`.
	#[cfg(feature = "unstable-interface")]
	OwnCodeHash,
>>>>>>> 6f411cdb
	/// Weight of calling `seal_caller_is_origin`.
	CallerIsOrigin,
	/// Weight of calling `seal_address`.
	Address,
	/// Weight of calling `seal_gas_left`.
	GasLeft,
	/// Weight of calling `seal_balance`.
	Balance,
	/// Weight of calling `seal_value_transferred`.
	ValueTransferred,
	/// Weight of calling `seal_minimum_balance`.
	MinimumBalance,
	/// Weight of calling `seal_block_number`.
	BlockNumber,
	/// Weight of calling `seal_now`.
	Now,
	/// Weight of calling `seal_weight_to_fee`.
	WeightToFee,
	/// Weight of calling `seal_input` without the weight of copying the input.
	InputBase,
	/// Weight of calling `seal_return` for the given output size.
	Return(u32),
	/// Weight of calling `seal_terminate`.
	Terminate,
	/// Weight of calling `seal_random`. It includes the weight for copying the subject.
	Random,
	/// Weight of calling `seal_deposit_event` with the given number of topics and event size.
	DepositEvent { num_topic: u32, len: u32 },
	/// Weight of calling `seal_debug_message`.
	DebugMessage,
	/// Weight of calling `seal_set_storage` for the given storage item sizes.
	SetStorage { old_bytes: u32, new_bytes: u32 },
	/// Weight of calling `seal_clear_storage` per cleared byte.
	ClearStorage(u32),
	/// Weight of calling `seal_contains_storage` per byte of the checked item.
	#[cfg(feature = "unstable-interface")]
	ContainsStorage(u32),
	/// Weight of calling `seal_get_storage` with the specified size in storage.
	GetStorage(u32),
	/// Weight of calling `seal_take_storage` for the given size.
	#[cfg(feature = "unstable-interface")]
	TakeStorage(u32),
	/// Weight of calling `seal_transfer`.
	Transfer,
	/// Base weight of calling `seal_call`.
	CallBase,
	/// Weight of calling `seal_delegate_call` for the given input size.
	DelegateCallBase,
	/// Weight of the transfer performed during a call.
	CallSurchargeTransfer,
	/// Weight per byte that is cloned by supplying the `CLONE_INPUT` flag.
	CallInputCloned(u32),
	/// Weight of calling `seal_instantiate` for the given input length and salt.
	InstantiateBase { input_data_len: u32, salt_len: u32 },
	/// Weight of the transfer performed during an instantiate.
	InstantiateSurchargeTransfer,
	/// Weight of calling `seal_hash_sha_256` for the given input size.
	HashSha256(u32),
	/// Weight of calling `seal_hash_keccak_256` for the given input size.
	HashKeccak256(u32),
	/// Weight of calling `seal_hash_blake2_256` for the given input size.
	HashBlake256(u32),
	/// Weight of calling `seal_hash_blake2_128` for the given input size.
	HashBlake128(u32),
	/// Weight of calling `seal_ecdsa_recover`.
	#[cfg(feature = "unstable-interface")]
	EcdsaRecovery,
	/// Weight charged by a chain extension through `seal_call_chain_extension`.
	ChainExtension(u64),
	/// Weight charged for calling into the runtime.
	#[cfg(feature = "unstable-interface")]
	CallRuntime(Weight),
	/// Weight of calling `seal_set_code_hash`
	#[cfg(feature = "unstable-interface")]
	SetCodeHash,
}

impl RuntimeCosts {
	fn token<T>(&self, s: &HostFnWeights<T>) -> RuntimeToken
	where
		T: Config,
		T::AccountId: UncheckedFrom<T::Hash> + AsRef<[u8]>,
	{
		use self::RuntimeCosts::*;
		let weight = match *self {
			MeteringBlock(amount) => s.gas.saturating_add(amount.into()),
			CopyFromContract(len) => s.return_per_byte.saturating_mul(len.into()),
			CopyToContract(len) => s.input_per_byte.saturating_mul(len.into()),
			Caller => s.caller,
			IsContract => s.is_contract,
<<<<<<< HEAD
=======
			#[cfg(feature = "unstable-interface")]
			CodeHash => s.code_hash,
			#[cfg(feature = "unstable-interface")]
			OwnCodeHash => s.own_code_hash,
>>>>>>> 6f411cdb
			CallerIsOrigin => s.caller_is_origin,
			Address => s.address,
			GasLeft => s.gas_left,
			Balance => s.balance,
			ValueTransferred => s.value_transferred,
			MinimumBalance => s.minimum_balance,
			BlockNumber => s.block_number,
			Now => s.now,
			WeightToFee => s.weight_to_fee,
			InputBase => s.input,
			Return(len) => s.r#return.saturating_add(s.return_per_byte.saturating_mul(len.into())),
			Terminate => s.terminate,
			Random => s.random,
			DepositEvent { num_topic, len } => s
				.deposit_event
				.saturating_add(s.deposit_event_per_topic.saturating_mul(num_topic.into()))
				.saturating_add(s.deposit_event_per_byte.saturating_mul(len.into())),
			DebugMessage => s.debug_message,
			SetStorage { new_bytes, old_bytes } => s
				.set_storage
				.saturating_add(s.set_storage_per_new_byte.saturating_mul(new_bytes.into()))
				.saturating_add(s.set_storage_per_old_byte.saturating_mul(old_bytes.into())),
			ClearStorage(len) => s
				.clear_storage
				.saturating_add(s.clear_storage_per_byte.saturating_mul(len.into())),
			#[cfg(feature = "unstable-interface")]
			ContainsStorage(len) => s
				.contains_storage
				.saturating_add(s.contains_storage_per_byte.saturating_mul(len.into())),
			GetStorage(len) =>
				s.get_storage.saturating_add(s.get_storage_per_byte.saturating_mul(len.into())),
			#[cfg(feature = "unstable-interface")]
			TakeStorage(len) => s
				.take_storage
				.saturating_add(s.take_storage_per_byte.saturating_mul(len.into())),
			Transfer => s.transfer,
			CallBase => s.call,
			DelegateCallBase => s.delegate_call,
			CallSurchargeTransfer => s.call_transfer_surcharge,
			CallInputCloned(len) => s.call_per_cloned_byte.saturating_mul(len.into()),
			InstantiateBase { input_data_len, salt_len } => s
				.instantiate
				.saturating_add(s.return_per_byte.saturating_mul(input_data_len.into()))
				.saturating_add(s.instantiate_per_salt_byte.saturating_mul(salt_len.into())),
			InstantiateSurchargeTransfer => s.instantiate_transfer_surcharge,
			HashSha256(len) => s
				.hash_sha2_256
				.saturating_add(s.hash_sha2_256_per_byte.saturating_mul(len.into())),
			HashKeccak256(len) => s
				.hash_keccak_256
				.saturating_add(s.hash_keccak_256_per_byte.saturating_mul(len.into())),
			HashBlake256(len) => s
				.hash_blake2_256
				.saturating_add(s.hash_blake2_256_per_byte.saturating_mul(len.into())),
			HashBlake128(len) => s
				.hash_blake2_128
				.saturating_add(s.hash_blake2_128_per_byte.saturating_mul(len.into())),
			#[cfg(feature = "unstable-interface")]
			EcdsaRecovery => s.ecdsa_recover,
			ChainExtension(amount) => amount,

			#[cfg(feature = "unstable-interface")]
			CallRuntime(weight) => weight,
			#[cfg(feature = "unstable-interface")]
			SetCodeHash => s.set_code_hash,
		};
		RuntimeToken {
			#[cfg(test)]
			_created_from: *self,
			weight,
		}
	}
}

/// Same as [`Runtime::charge_gas`].
///
/// We need this access as a macro because sometimes hiding the lifetimes behind
/// a function won't work out.
macro_rules! charge_gas {
	($runtime:expr, $costs:expr) => {{
		let token = $costs.token(&$runtime.ext.schedule().host_fn_weights);
		$runtime.ext.gas_meter().charge(token)
	}};
}

#[cfg_attr(test, derive(Debug, PartialEq, Eq))]
#[derive(Copy, Clone)]
struct RuntimeToken {
	#[cfg(test)]
	_created_from: RuntimeCosts,
	weight: Weight,
}

impl<T> Token<T> for RuntimeToken
where
	T: Config,
	T::AccountId: UncheckedFrom<T::Hash> + AsRef<[u8]>,
{
	fn weight(&self) -> Weight {
		self.weight
	}
}

bitflags! {
	/// Flags used to change the behaviour of `seal_call` and `seal_delegate_call`.
	pub struct CallFlags: u32 {
		/// Forward the input of current function to the callee.
		///
		/// Supplied input pointers are ignored when set.
		///
		/// # Note
		///
		/// A forwarding call will consume the current contracts input. Any attempt to
		/// access the input after this call returns will lead to [`Error::InputForwarded`].
		/// It does not matter if this is due to calling `seal_input` or trying another
		/// forwarding call. Consider using [`Self::CLONE_INPUT`] in order to preserve
		/// the input.
		const FORWARD_INPUT = 0b0000_0001;
		/// Identical to [`Self::FORWARD_INPUT`] but without consuming the input.
		///
		/// This adds some additional weight costs to the call.
		///
		/// # Note
		///
		/// This implies [`Self::FORWARD_INPUT`] and takes precedence when both are set.
		const CLONE_INPUT = 0b0000_0010;
		/// Do not return from the call but rather return the result of the callee to the
		/// callers caller.
		///
		/// # Note
		///
		/// This makes the current contract completely transparent to its caller by replacing
		/// this contracts potential output by the callee ones. Any code after `seal_call`
		/// can be safely considered unreachable.
		const TAIL_CALL = 0b0000_0100;
		/// Allow the callee to reenter into the current contract.
		///
		/// Without this flag any reentrancy into the current contract that originates from
		/// the callee (or any of its callees) is denied. This includes the first callee:
		/// You cannot call into yourself with this flag set.
		///
		/// # Note
		///
		/// For `seal_delegate_call` should be always unset, otherwise
		/// [`Error::InvalidCallFlags`] is returned.
		const ALLOW_REENTRY = 0b0000_1000;
	}
}

/// The kind of call that should be performed.
enum CallType {
	/// Execute another instantiated contract
	Call { callee_ptr: u32, value_ptr: u32, gas: u64 },
	/// Execute deployed code in the context (storage, account ID, value) of the caller contract
	DelegateCall { code_hash_ptr: u32 },
}

impl CallType {
	fn cost(&self) -> RuntimeCosts {
		match self {
			CallType::Call { .. } => RuntimeCosts::CallBase,
			CallType::DelegateCall { .. } => RuntimeCosts::DelegateCallBase,
		}
	}
}

/// This is only appropriate when writing out data of constant size that does not depend on user
/// input. In this case the costs for this copy was already charged as part of the token at
/// the beginning of the API entry point.
fn already_charged(_: u32) -> Option<RuntimeCosts> {
	None
}

/// Can only be used for one call.
pub struct Runtime<'a, E: Ext + 'a> {
	ext: &'a mut E,
	input_data: Option<Vec<u8>>,
	memory: sp_sandbox::default_executor::Memory,
	trap_reason: Option<TrapReason>,
}

impl<'a, E> Runtime<'a, E>
where
	E: Ext + 'a,
	<E::T as frame_system::Config>::AccountId:
		UncheckedFrom<<E::T as frame_system::Config>::Hash> + AsRef<[u8]>,
{
	pub fn new(
		ext: &'a mut E,
		input_data: Vec<u8>,
		memory: sp_sandbox::default_executor::Memory,
	) -> Self {
		Runtime { ext, input_data: Some(input_data), memory, trap_reason: None }
	}

	/// Converts the sandbox result and the runtime state into the execution outcome.
	///
	/// It evaluates information stored in the `trap_reason` variable of the runtime and
	/// bases the outcome on the value if this variable. Only if `trap_reason` is `None`
	/// the result of the sandbox is evaluated.
	pub fn to_execution_result(
		self,
		sandbox_result: Result<sp_sandbox::ReturnValue, sp_sandbox::Error>,
	) -> ExecResult {
		// If a trap reason is set we base our decision solely on that.
		if let Some(trap_reason) = self.trap_reason {
			return match trap_reason {
				// The trap was the result of the execution `return` host function.
				TrapReason::Return(ReturnData { flags, data }) => {
					let flags = ReturnFlags::from_bits(flags)
						.ok_or_else(|| Error::<E::T>::InvalidCallFlags)?;
					Ok(ExecReturnValue { flags, data: Bytes(data) })
				},
				TrapReason::Termination =>
					Ok(ExecReturnValue { flags: ReturnFlags::empty(), data: Bytes(Vec::new()) }),
				TrapReason::SupervisorError(error) => Err(error)?,
			}
		}

		// Check the exact type of the error.
		match sandbox_result {
			// No traps were generated. Proceed normally.
			Ok(_) => Ok(ExecReturnValue { flags: ReturnFlags::empty(), data: Bytes(Vec::new()) }),
			// `Error::Module` is returned only if instantiation or linking failed (i.e.
			// wasm binary tried to import a function that is not provided by the host).
			// This shouldn't happen because validation process ought to reject such binaries.
			//
			// Because panics are really undesirable in the runtime code, we treat this as
			// a trap for now. Eventually, we might want to revisit this.
			Err(sp_sandbox::Error::Module) => Err("validation error")?,
			// Any other kind of a trap should result in a failure.
			Err(sp_sandbox::Error::Execution) | Err(sp_sandbox::Error::OutOfBounds) | Err(sp_sandbox::Error::MemoryGrow) =>
				Err(Error::<E::T>::ContractTrapped)?,
		}
	}

	/// Get a mutable reference to the inner `Ext`.
	///
	/// This is mainly for the chain extension to have access to the environment the
	/// contract is executing in.
	pub fn ext(&mut self) -> &mut E {
		self.ext
	}

	/// Store the reason for a host function triggered trap.
	///
	/// This is called by the `define_env` macro in order to store any error returned by
	/// the host functions defined through the said macro. It should **not** be called
	/// manually.
	pub fn set_trap_reason(&mut self, reason: TrapReason) {
		self.trap_reason = Some(reason);
	}

	/// Charge the gas meter with the specified token.
	///
	/// Returns `Err(HostError)` if there is not enough gas.
	pub fn charge_gas(&mut self, costs: RuntimeCosts) -> Result<ChargedAmount, DispatchError> {
		charge_gas!(self, costs)
	}

	/// Adjust a previously charged amount down to its actual amount.
	///
	/// This is when a maximum a priori amount was charged and then should be partially
	/// refunded to match the actual amount.
	pub fn adjust_gas(&mut self, charged: ChargedAmount, actual_costs: RuntimeCosts) {
		let token = actual_costs.token(&self.ext.schedule().host_fn_weights);
		self.ext.gas_meter().adjust_gas(charged, token);
	}

	/// Read designated chunk from the sandbox memory.
	///
	/// Returns `Err` if one of the following conditions occurs:
	///
	/// - requested buffer is not within the bounds of the sandbox memory.
	pub fn read_sandbox_memory(&self, ptr: u32, len: u32) -> Result<Vec<u8>, DispatchError> {
		ensure!(len <= self.ext.schedule().limits.max_memory_size(), Error::<E::T>::OutOfBounds);
		let mut buf = vec![0u8; len as usize];
		self.memory
			.get(ptr, buf.as_mut_slice())
			.map_err(|_| Error::<E::T>::OutOfBounds)?;
		Ok(buf)
	}

	/// Read designated chunk from the sandbox memory into the supplied buffer.
	///
	/// Returns `Err` if one of the following conditions occurs:
	///
	/// - requested buffer is not within the bounds of the sandbox memory.
	pub fn read_sandbox_memory_into_buf(
		&self,
		ptr: u32,
		buf: &mut [u8],
	) -> Result<(), DispatchError> {
		self.memory.get(ptr, buf).map_err(|_| Error::<E::T>::OutOfBounds.into())
	}

	/// Reads and decodes a type with a size fixed at compile time from contract memory.
	///
	/// # Note
	///
	/// The weight of reading a fixed value is included in the overall weight of any
	/// contract callable function.
	pub fn read_sandbox_memory_as<D: Decode + MaxEncodedLen>(
		&self,
		ptr: u32,
	) -> Result<D, DispatchError> {
		let buf = self.read_sandbox_memory(ptr, D::max_encoded_len() as u32)?;
		let decoded = D::decode_all(&mut &buf[..])
			.map_err(|_| DispatchError::from(Error::<E::T>::DecodingFailed))?;
		Ok(decoded)
	}

	/// Read designated chunk from the sandbox memory and attempt to decode into the specified type.
	///
	/// Returns `Err` if one of the following conditions occurs:
	///
	/// - requested buffer is not within the bounds of the sandbox memory.
	/// - the buffer contents cannot be decoded as the required type.
	///
	/// # Note
	///
	/// There must be an extra benchmark for determining the influence of `len` with
	/// regard to the overall weight.
	pub fn read_sandbox_memory_as_unbounded<D: Decode>(
		&self,
		ptr: u32,
		len: u32,
	) -> Result<D, DispatchError> {
		let buf = self.read_sandbox_memory(ptr, len)?;
		let decoded = D::decode_all(&mut &buf[..])
			.map_err(|_| DispatchError::from(Error::<E::T>::DecodingFailed))?;
		Ok(decoded)
	}

	/// Write the given buffer and its length to the designated locations in sandbox memory and
	/// charge gas according to the token returned by `create_token`.
	//
	/// `out_ptr` is the location in sandbox memory where `buf` should be written to.
	/// `out_len_ptr` is an in-out location in sandbox memory. It is read to determine the
	/// length of the buffer located at `out_ptr`. If that buffer is large enough the actual
	/// `buf.len()` is written to this location.
	///
	/// If `out_ptr` is set to the sentinel value of `SENTINEL` and `allow_skip` is true the
	/// operation is skipped and `Ok` is returned. This is supposed to help callers to make copying
	/// output optional. For example to skip copying back the output buffer of an `seal_call`
	/// when the caller is not interested in the result.
	///
	/// `create_token` can optionally instruct this function to charge the gas meter with the token
	/// it returns. `create_token` receives the variable amount of bytes that are about to be copied
	/// by this function.
	///
	/// In addition to the error conditions of `write_sandbox_memory` this functions returns
	/// `Err` if the size of the buffer located at `out_ptr` is too small to fit `buf`.
	pub fn write_sandbox_output(
		&mut self,
		out_ptr: u32,
		out_len_ptr: u32,
		buf: &[u8],
		allow_skip: bool,
		create_token: impl FnOnce(u32) -> Option<RuntimeCosts>,
	) -> Result<(), DispatchError> {
		if allow_skip && out_ptr == SENTINEL {
			return Ok(())
		}

		let buf_len = buf.len() as u32;
		let len: u32 = self.read_sandbox_memory_as(out_len_ptr)?;

		if len < buf_len {
			Err(Error::<E::T>::OutputBufferTooSmall)?
		}

		if let Some(costs) = create_token(buf_len) {
			self.charge_gas(costs)?;
		}

		self.memory
			.set(out_ptr, buf)
			.and_then(|_| self.memory.set(out_len_ptr, &buf_len.encode()))
			.map_err(|_| Error::<E::T>::OutOfBounds)?;

		Ok(())
	}

	/// Write the given buffer to the designated location in the sandbox memory.
	///
	/// Returns `Err` if one of the following conditions occurs:
	///
	/// - designated area is not within the bounds of the sandbox memory.
	fn write_sandbox_memory(&mut self, ptr: u32, buf: &[u8]) -> Result<(), DispatchError> {
		self.memory.set(ptr, buf).map_err(|_| Error::<E::T>::OutOfBounds.into())
	}

	/// Computes the given hash function on the supplied input.
	///
	/// Reads from the sandboxed input buffer into an intermediate buffer.
	/// Returns the result directly to the output buffer of the sandboxed memory.
	///
	/// It is the callers responsibility to provide an output buffer that
	/// is large enough to hold the expected amount of bytes returned by the
	/// chosen hash function.
	///
	/// # Note
	///
	/// The `input` and `output` buffers may overlap.
	fn compute_hash_on_intermediate_buffer<F, R>(
		&mut self,
		hash_fn: F,
		input_ptr: u32,
		input_len: u32,
		output_ptr: u32,
	) -> Result<(), DispatchError>
	where
		F: FnOnce(&[u8]) -> R,
		R: AsRef<[u8]>,
	{
		// Copy input into supervisor memory.
		let input = self.read_sandbox_memory(input_ptr, input_len)?;
		// Compute the hash on the input buffer using the given hash function.
		let hash = hash_fn(&input);
		// Write the resulting hash back into the sandboxed output buffer.
		self.write_sandbox_memory(output_ptr, hash.as_ref())?;
		Ok(())
	}

	/// Fallible conversion of `DispatchError` to `ReturnCode`.
	fn err_into_return_code(from: DispatchError) -> Result<ReturnCode, DispatchError> {
		use ReturnCode::*;

		let transfer_failed = Error::<E::T>::TransferFailed.into();
		let no_code = Error::<E::T>::CodeNotFound.into();
		let not_found = Error::<E::T>::ContractNotFound.into();

		match from {
			x if x == transfer_failed => Ok(TransferFailed),
			x if x == no_code => Ok(CodeNotFound),
			x if x == not_found => Ok(NotCallable),
			err => Err(err),
		}
	}

	/// Fallible conversion of a `ExecResult` to `ReturnCode`.
	fn exec_into_return_code(from: ExecResult) -> Result<ReturnCode, DispatchError> {
		use crate::exec::ErrorOrigin::Callee;

		let ExecError { error, origin } = match from {
			Ok(retval) => return Ok(retval.into()),
			Err(err) => err,
		};

		match (error, origin) {
			(_, Callee) => Ok(ReturnCode::CalleeTrapped),
			(err, _) => Self::err_into_return_code(err),
		}
	}

	fn set_storage(
		&mut self,
		key_ptr: u32,
		value_ptr: u32,
		value_len: u32,
	) -> Result<u32, TrapReason> {
		let max_size = self.ext.max_value_size();
		let charged = self
			.charge_gas(RuntimeCosts::SetStorage { new_bytes: value_len, old_bytes: max_size })?;
		if value_len > max_size {
			Err(Error::<E::T>::ValueTooLarge)?;
		}
		let mut key: StorageKey = [0; 32];
		self.read_sandbox_memory_into_buf(key_ptr, &mut key)?;
		let value = Some(self.read_sandbox_memory(value_ptr, value_len)?);
		let write_outcome = self.ext.set_storage(key, value, false)?;
		self.adjust_gas(
			charged,
			RuntimeCosts::SetStorage { new_bytes: value_len, old_bytes: write_outcome.old_len() },
		);
		Ok(write_outcome.old_len_with_sentinel())
	}

	fn clear_storage(&mut self, key_ptr: u32) -> Result<u32, TrapReason> {
		let charged = self.charge_gas(RuntimeCosts::ClearStorage(self.ext.max_value_size()))?;
		let mut key: StorageKey = [0; 32];
		self.read_sandbox_memory_into_buf(key_ptr, &mut key)?;
		let outcome = self.ext.set_storage(key, None, false)?;
		self.adjust_gas(charged, RuntimeCosts::ClearStorage(outcome.old_len()));
		Ok(outcome.old_len_with_sentinel())
	}

	fn call(
		&mut self,
		flags: CallFlags,
		call_type: CallType,
		input_data_ptr: u32,
		input_data_len: u32,
		output_ptr: u32,
		output_len_ptr: u32,
	) -> Result<ReturnCode, TrapReason> {
		self.charge_gas(call_type.cost())?;
		let input_data = if flags.contains(CallFlags::CLONE_INPUT) {
			let input = self.input_data.as_ref().ok_or_else(|| Error::<E::T>::InputForwarded)?;
			charge_gas!(self, RuntimeCosts::CallInputCloned(input.len() as u32))?;
			input.clone()
		} else if flags.contains(CallFlags::FORWARD_INPUT) {
			self.input_data.take().ok_or_else(|| Error::<E::T>::InputForwarded)?
		} else {
			self.charge_gas(RuntimeCosts::CopyFromContract(input_data_len))?;
			self.read_sandbox_memory(input_data_ptr, input_data_len)?
		};

		let call_outcome = match call_type {
			CallType::Call { callee_ptr, value_ptr, gas } => {
				let callee: <<E as Ext>::T as frame_system::Config>::AccountId =
					self.read_sandbox_memory_as(callee_ptr)?;
				let value: BalanceOf<<E as Ext>::T> = self.read_sandbox_memory_as(value_ptr)?;
				if value > 0u32.into() {
					self.charge_gas(RuntimeCosts::CallSurchargeTransfer)?;
				}
				self.ext.call(
					gas,
					callee,
					value,
					input_data,
					flags.contains(CallFlags::ALLOW_REENTRY),
				)
			},
			CallType::DelegateCall { code_hash_ptr } => {
				if flags.contains(CallFlags::ALLOW_REENTRY) {
					return Err(Error::<E::T>::InvalidCallFlags.into())
				}
				let code_hash = self.read_sandbox_memory_as(code_hash_ptr)?;
				self.ext.delegate_call(code_hash, input_data)
			},
		};

		// `TAIL_CALL` only matters on an `OK` result. Otherwise the call stack comes to
		// a halt anyways without anymore code being executed.
		if flags.contains(CallFlags::TAIL_CALL) {
			if let Ok(return_value) = call_outcome {
				return Err(TrapReason::Return(ReturnData {
					flags: return_value.flags.bits(),
					data: return_value.data.0,
				}))
			}
		}

		if let Ok(output) = &call_outcome {
			self.write_sandbox_output(output_ptr, output_len_ptr, &output.data, true, |len| {
				Some(RuntimeCosts::CopyToContract(len))
			})?;
		}
		Ok(Runtime::<E>::exec_into_return_code(call_outcome)?)
	}

	fn instantiate(
		&mut self,
		code_hash_ptr: u32,
		gas: u64,
		value_ptr: u32,
		input_data_ptr: u32,
		input_data_len: u32,
		address_ptr: u32,
		address_len_ptr: u32,
		output_ptr: u32,
		output_len_ptr: u32,
		salt_ptr: u32,
		salt_len: u32,
	) -> Result<ReturnCode, TrapReason> {
		self.charge_gas(RuntimeCosts::InstantiateBase { input_data_len, salt_len })?;
		let value: BalanceOf<<E as Ext>::T> = self.read_sandbox_memory_as(value_ptr)?;
		if value > 0u32.into() {
			self.charge_gas(RuntimeCosts::InstantiateSurchargeTransfer)?;
		}
		let code_hash: CodeHash<<E as Ext>::T> = self.read_sandbox_memory_as(code_hash_ptr)?;
		let input_data = self.read_sandbox_memory(input_data_ptr, input_data_len)?;
		let salt = self.read_sandbox_memory(salt_ptr, salt_len)?;
		let instantiate_outcome = self.ext.instantiate(gas, code_hash, value, input_data, &salt);
		if let Ok((address, output)) = &instantiate_outcome {
			if !output.flags.contains(ReturnFlags::REVERT) {
				self.write_sandbox_output(
					address_ptr,
					address_len_ptr,
					&address.encode(),
					true,
					already_charged,
				)?;
			}
			self.write_sandbox_output(output_ptr, output_len_ptr, &output.data, true, |len| {
				Some(RuntimeCosts::CopyToContract(len))
			})?;
		}
		Ok(Runtime::<E>::exec_into_return_code(instantiate_outcome.map(|(_, retval)| retval))?)
	}

	fn terminate(&mut self, beneficiary_ptr: u32) -> Result<(), TrapReason> {
		self.charge_gas(RuntimeCosts::Terminate)?;
		let beneficiary: <<E as Ext>::T as frame_system::Config>::AccountId =
			self.read_sandbox_memory_as(beneficiary_ptr)?;
		self.ext.terminate(&beneficiary)?;
		Err(TrapReason::Termination)
	}
}

// This is the API exposed to contracts.
//
// # Note
//
// Any input that leads to a out of bound error (reading or writing) or failing to decode
// data passed to the supervisor will lead to a trap. This is not documented explicitly
// for every function.
define_env!(Env, <E: Ext>,
	// Account for used gas. Traps if gas used is greater than gas limit.
	//
	// NOTE: This is a implementation defined call and is NOT a part of the public API.
	// This call is supposed to be called only by instrumentation injected code.
	//
	// - amount: How much gas is used.
	[seal0] gas(ctx, amount: u32) => {
		ctx.charge_gas(RuntimeCosts::MeteringBlock(amount))?;
		Ok(())
	},

	// Set the value at the given key in the contract storage.
	//
	// Equivalent to the newer version of `seal_set_storage` with the exception of the return
	// type. Still a valid thing to call when not interested in the return value.
	[seal0] seal_set_storage(ctx, key_ptr: u32, value_ptr: u32, value_len: u32) => {
		ctx.set_storage(key_ptr, value_ptr, value_len).map(|_| ())
	},

	// Set the value at the given key in the contract storage.
	//
	// The value length must not exceed the maximum defined by the contracts module parameters.
	// Specifying a `value_len` of zero will store an empty value.
	//
	// # Parameters
	//
	// - `key_ptr`: pointer into the linear memory where the location to store the value is placed.
	// - `value_ptr`: pointer into the linear memory where the value to set is placed.
	// - `value_len`: the length of the value in bytes.
	//
	// # Return Value
	//
	// Returns the size of the pre-existing value at the specified key if any. Otherwise
	// `SENTINEL` is returned as a sentinel value.
	[__unstable__] seal_set_storage(ctx, key_ptr: u32, value_ptr: u32, value_len: u32) -> u32 => {
		ctx.set_storage(key_ptr, value_ptr, value_len)
	},

	// Clear the value at the given key in the contract storage.
	//
	// Equivalent to the newer version of `seal_clear_storage` with the exception of the return
	// type. Still a valid thing to call when not interested in the return value.
	[seal0] seal_clear_storage(ctx, key_ptr: u32) => {
		ctx.clear_storage(key_ptr).map(|_| ()).map_err(Into::into)
	},

	// Clear the value at the given key in the contract storage.
	//
	// # Parameters
	//
	// - `key_ptr`: pointer into the linear memory where the location to clear the value is placed.
	//
	// # Return Value
	//
	// Returns the size of the pre-existing value at the specified key if any. Otherwise
	// `SENTINEL` is returned as a sentinel value.
	[__unstable__] seal_clear_storage(ctx, key_ptr: u32) -> u32 => {
		ctx.clear_storage(key_ptr).map_err(Into::into)
	},

	// Retrieve the value under the given key from storage.
	//
	// # Parameters
	//
	// - `key_ptr`: pointer into the linear memory where the key of the requested value is placed.
	// - `out_ptr`: pointer to the linear memory where the value is written to.
	// - `out_len_ptr`: in-out pointer into linear memory where the buffer length
	//   is read from and the value length is written to.
	//
	// # Errors
	//
	// `ReturnCode::KeyNotFound`
	[seal0] seal_get_storage(ctx, key_ptr: u32, out_ptr: u32, out_len_ptr: u32) -> ReturnCode => {
		let charged = ctx.charge_gas(RuntimeCosts::GetStorage(ctx.ext.max_value_size()))?;
		let mut key: StorageKey = [0; 32];
		ctx.read_sandbox_memory_into_buf(key_ptr, &mut key)?;
		if let Some(value) = ctx.ext.get_storage(&key) {
			ctx.adjust_gas(charged, RuntimeCosts::GetStorage(value.len() as u32));
			ctx.write_sandbox_output(out_ptr, out_len_ptr, &value, false, already_charged)?;
			Ok(ReturnCode::Success)
		} else {
			ctx.adjust_gas(charged, RuntimeCosts::GetStorage(0));
			Ok(ReturnCode::KeyNotFound)
		}
	},

	// Checks whether there is a value stored under the given key.
	//
	// # Parameters
	//
	// - `key_ptr`: pointer into the linear memory where the key of the requested value is placed.
	//
	// # Return Value
	//
	// Returns the size of the pre-existing value at the specified key if any. Otherwise
	// `SENTINEL` is returned as a sentinel value.
	[__unstable__] seal_contains_storage(ctx, key_ptr: u32) -> u32 => {
		let charged = ctx.charge_gas(RuntimeCosts::ContainsStorage(ctx.ext.max_value_size()))?;
		let mut key: StorageKey = [0; 32];
		ctx.read_sandbox_memory_into_buf(key_ptr, &mut key)?;
		if let Some(len) = ctx.ext.get_storage_size(&key) {
			ctx.adjust_gas(charged, RuntimeCosts::ContainsStorage(len));
			Ok(len)
		} else {
			ctx.adjust_gas(charged, RuntimeCosts::ContainsStorage(0));
			Ok(SENTINEL)
		}
	},

	// Retrieve and remove the value under the given key from storage.
	//
	// # Parameters
	//
	// - `key_ptr`: pointer into the linear memory where the key of the requested value is placed.
	// - `out_ptr`: pointer to the linear memory where the value is written to.
	// - `out_len_ptr`: in-out pointer into linear memory where the buffer length
	//   is read from and the value length is written to.
	//
	// # Errors
	//
	// `ReturnCode::KeyNotFound`
	[__unstable__] seal_take_storage(ctx, key_ptr: u32, out_ptr: u32, out_len_ptr: u32) -> ReturnCode => {
		let charged = ctx.charge_gas(RuntimeCosts::TakeStorage(ctx.ext.max_value_size()))?;
		let mut key: StorageKey = [0; 32];
		ctx.read_sandbox_memory_into_buf(key_ptr, &mut key)?;
		if let crate::storage::WriteOutcome::Taken(value) = ctx.ext.set_storage(key, None, true)? {
			ctx.adjust_gas(charged, RuntimeCosts::TakeStorage(value.len() as u32));
			ctx.write_sandbox_output(out_ptr, out_len_ptr, &value, false, already_charged)?;
			Ok(ReturnCode::Success)
		} else {
			ctx.adjust_gas(charged, RuntimeCosts::TakeStorage(0));
			Ok(ReturnCode::KeyNotFound)
		}
	},

	// Transfer some value to another account.
	//
	// # Parameters
	//
	// - account_ptr: a pointer to the address of the beneficiary account
	//   Should be decodable as an `T::AccountId`. Traps otherwise.
	// - account_len: length of the address buffer.
	// - value_ptr: a pointer to the buffer with value, how much value to send.
	//   Should be decodable as a `T::Balance`. Traps otherwise.
	// - value_len: length of the value buffer.
	//
	// # Errors
	//
	// `ReturnCode::TransferFailed`
	[seal0] seal_transfer(
		ctx,
		account_ptr: u32,
		_account_len: u32,
		value_ptr: u32,
		_value_len: u32
	) -> ReturnCode => {
		ctx.charge_gas(RuntimeCosts::Transfer)?;
		let callee: <<E as Ext>::T as frame_system::Config>::AccountId =
			ctx.read_sandbox_memory_as(account_ptr)?;
		let value: BalanceOf<<E as Ext>::T> =
			ctx.read_sandbox_memory_as(value_ptr)?;

		let result = ctx.ext.transfer(&callee, value);
		match result {
			Ok(()) => Ok(ReturnCode::Success),
			Err(err) => {
				let code = Runtime::<E>::err_into_return_code(err)?;
				Ok(code)
			}
		}
	},

	// Make a call to another contract.
	//
	// # Deprecation
	//
	// This is equivalent to calling the newer version of this function with
	// `flags` set to `ALLOW_REENTRY`. See the newer version for documentation.
	//
	// # Note
	//
	// The values `_callee_len` and `_value_len` are ignored because the encoded sizes
	// of those types are fixed through `[`MaxEncodedLen`]. The fields exist for backwards
	// compatibility. Consider switching to the newest version of this function.
	[seal0] seal_call(
		ctx,
		callee_ptr: u32,
		_callee_len: u32,
		gas: u64,
		value_ptr: u32,
		_value_len: u32,
		input_data_ptr: u32,
		input_data_len: u32,
		output_ptr: u32,
		output_len_ptr: u32
	) -> ReturnCode => {
		ctx.call(
			CallFlags::ALLOW_REENTRY,
			CallType::Call{callee_ptr, value_ptr, gas},
			input_data_ptr,
			input_data_len,
			output_ptr,
			output_len_ptr,
		)
	},

	// Make a call to another contract.
	//
	// The callees output buffer is copied to `output_ptr` and its length to `output_len_ptr`.
	// The copy of the output buffer can be skipped by supplying the sentinel value
	// of `SENTINEL` to `output_ptr`.
	//
	// # Parameters
	//
	// - flags: See [`CallFlags`] for a documenation of the supported flags.
	// - callee_ptr: a pointer to the address of the callee contract.
	//   Should be decodable as an `T::AccountId`. Traps otherwise.
	// - gas: how much gas to devote to the execution.
	// - value_ptr: a pointer to the buffer with value, how much value to send.
	//   Should be decodable as a `T::Balance`. Traps otherwise.
	// - input_data_ptr: a pointer to a buffer to be used as input data to the callee.
	// - input_data_len: length of the input data buffer.
	// - output_ptr: a pointer where the output buffer is copied to.
	// - output_len_ptr: in-out pointer to where the length of the buffer is read from
	//   and the actual length is written to.
	//
	// # Errors
	//
	// An error means that the call wasn't successful output buffer is returned unless
	// stated otherwise.
	//
	// `ReturnCode::CalleeReverted`: Output buffer is returned.
	// `ReturnCode::CalleeTrapped`
	// `ReturnCode::TransferFailed`
	// `ReturnCode::NotCallable`
	[seal1] seal_call(
		ctx,
		flags: u32,
		callee_ptr: u32,
		gas: u64,
		value_ptr: u32,
		input_data_ptr: u32,
		input_data_len: u32,
		output_ptr: u32,
		output_len_ptr: u32
	) -> ReturnCode => {
		ctx.call(
			CallFlags::from_bits(flags).ok_or_else(|| Error::<E::T>::InvalidCallFlags)?,
			CallType::Call{callee_ptr, value_ptr, gas},
			input_data_ptr,
			input_data_len,
			output_ptr,
			output_len_ptr,
		)
	},

	// Execute code in the context (storage, caller, value) of the current contract.
	//
	// Reentrancy protection is always disabled since the callee is allowed
	// to modify the callers storage. This makes going through a reentrancy attack
	// unnecessary for the callee when it wants to exploit the caller.
	//
	// # Parameters
	//
	// - flags: See [`CallFlags`] for a documentation of the supported flags.
	// - code_hash: a pointer to the hash of the code to be called.
	// - input_data_ptr: a pointer to a buffer to be used as input data to the callee.
	// - input_data_len: length of the input data buffer.
	// - output_ptr: a pointer where the output buffer is copied to.
	// - output_len_ptr: in-out pointer to where the length of the buffer is read from
	//   and the actual length is written to.
	//
	// # Errors
	//
	// An error means that the call wasn't successful and no output buffer is returned unless
	// stated otherwise.
	//
	// `ReturnCode::CalleeReverted`: Output buffer is returned.
	// `ReturnCode::CalleeTrapped`
	// `ReturnCode::CodeNotFound`
	[seal0] seal_delegate_call(
		ctx,
		flags: u32,
		code_hash_ptr: u32,
		input_data_ptr: u32,
		input_data_len: u32,
		output_ptr: u32,
		output_len_ptr: u32
	) -> ReturnCode => {
		ctx.call(
			CallFlags::from_bits(flags).ok_or_else(|| Error::<E::T>::InvalidCallFlags)?,
			CallType::DelegateCall{code_hash_ptr},
			input_data_ptr,
			input_data_len,
			output_ptr,
			output_len_ptr,
		)
	},

	// Instantiate a contract with the specified code hash.
	//
	// # Deprecation
	//
	// This is equivalent to calling the newer version of this function. The newer version
	// drops the now unnecessary length fields.
	//
	// # Note
	//
	// The values `_code_hash_len` and `_value_len` are ignored because the encoded sizes
	// of those types are fixed through `[`MaxEncodedLen`]. The fields exist for backwards
	// compatibility. Consider switching to the newest version of this function.
	[seal0] seal_instantiate(
		ctx,
		code_hash_ptr: u32,
		_code_hash_len: u32,
		gas: u64,
		value_ptr: u32,
		_value_len: u32,
		input_data_ptr: u32,
		input_data_len: u32,
		address_ptr: u32,
		address_len_ptr: u32,
		output_ptr: u32,
		output_len_ptr: u32,
		salt_ptr: u32,
		salt_len: u32
	) -> ReturnCode => {
		ctx.instantiate (
			code_hash_ptr,
			gas,
			value_ptr,
			input_data_ptr,
			input_data_len,
			address_ptr,
			address_len_ptr,
			output_ptr,
			output_len_ptr,
			salt_ptr,
			salt_len,
		)
	},

	// Instantiate a contract with the specified code hash.
	//
	// This function creates an account and executes the constructor defined in the code specified
	// by the code hash. The address of this new account is copied to `address_ptr` and its length
	// to `address_len_ptr`. The constructors output buffer is copied to `output_ptr` and its
	// length to `output_len_ptr`. The copy of the output buffer and address can be skipped by
	// supplying the sentinel value of `SENTINEL` to `output_ptr` or `address_ptr`.
	//
	// `value` must be at least the minimum balance. Otherwise the instantiation fails and the
	// contract is not created.
	//
	// # Parameters
	//
	// - code_hash_ptr: a pointer to the buffer that contains the initializer code.
	// - gas: how much gas to devote to the execution of the initializer code.
	// - value_ptr: a pointer to the buffer with value, how much value to send.
	//   Should be decodable as a `T::Balance`. Traps otherwise.
	// - input_data_ptr: a pointer to a buffer to be used as input data to the initializer code.
	// - input_data_len: length of the input data buffer.
	// - address_ptr: a pointer where the new account's address is copied to.
	// - address_len_ptr: in-out pointer to where the length of the buffer is read from
	//		and the actual length is written to.
	// - output_ptr: a pointer where the output buffer is copied to.
	// - output_len_ptr: in-out pointer to where the length of the buffer is read from
	//   and the actual length is written to.
	// - salt_ptr: Pointer to raw bytes used for address derivation. See `fn contract_address`.
	// - salt_len: length in bytes of the supplied salt.
	//
	// # Errors
	//
	// Please consult the `ReturnCode` enum declaration for more information on those
	// errors. Here we only note things specific to this function.
	//
	// An error means that the account wasn't created and no address or output buffer
	// is returned unless stated otherwise.
	//
	// `ReturnCode::CalleeReverted`: Output buffer is returned.
	// `ReturnCode::CalleeTrapped`
	// `ReturnCode::TransferFailed`
	// `ReturnCode::CodeNotFound`
	[seal1] seal_instantiate(
		ctx,
		code_hash_ptr: u32,
		gas: u64,
		value_ptr: u32,
		input_data_ptr: u32,
		input_data_len: u32,
		address_ptr: u32,
		address_len_ptr: u32,
		output_ptr: u32,
		output_len_ptr: u32,
		salt_ptr: u32,
		salt_len: u32
	) -> ReturnCode => {
		ctx.instantiate(
			code_hash_ptr,
			gas,
			value_ptr,
			input_data_ptr,
			input_data_len,
			address_ptr,
			address_len_ptr,
			output_ptr,
			output_len_ptr,
			salt_ptr,
			salt_len,
		)
	},

	// Remove the calling account and transfer remaining balance.
	//
	// # Deprecation
	//
	// This is equivalent to calling the newer version of this function. The newer version
	// drops the now unnecessary length fields.
	//
	// # Note
	//
	// The value `_beneficiary_len` is ignored because the encoded sizes
	// this type is fixed through `[`MaxEncodedLen`]. The field exist for backwards
	// compatibility. Consider switching to the newest version of this function.
	[seal0] seal_terminate(ctx, beneficiary_ptr: u32, _beneficiary_len: u32) => {
		ctx.terminate(beneficiary_ptr)
	},

	// Remove the calling account and transfer remaining **free** balance.
	//
	// This function never returns. Either the termination was successful and the
	// execution of the destroyed contract is halted. Or it failed during the termination
	// which is considered fatal and results in a trap + rollback.
	//
	// - beneficiary_ptr: a pointer to the address of the beneficiary account where all
	//   where all remaining funds of the caller are transferred.
	//   Should be decodable as an `T::AccountId`. Traps otherwise.
	//
	// # Traps
	//
	// - The contract is live i.e is already on the call stack.
	// - Failed to send the balance to the beneficiary.
	// - The deletion queue is full.
	[seal1] seal_terminate(ctx, beneficiary_ptr: u32) => {
		ctx.terminate(beneficiary_ptr)
	},

	// Stores the input passed by the caller into the supplied buffer.
	//
	// The value is stored to linear memory at the address pointed to by `out_ptr`.
	// `out_len_ptr` must point to a u32 value that describes the available space at
	// `out_ptr`. This call overwrites it with the size of the value. If the available
	// space at `out_ptr` is less than the size of the value a trap is triggered.
	//
	// # Note
	//
	// This function traps if the input was previously forwarded by a `seal_call`.
	[seal0] seal_input(ctx, out_ptr: u32, out_len_ptr: u32) => {
		ctx.charge_gas(RuntimeCosts::InputBase)?;
		if let Some(input) = ctx.input_data.take() {
			ctx.write_sandbox_output(out_ptr, out_len_ptr, &input, false, |len| {
				Some(RuntimeCosts::CopyToContract(len))
			})?;
			ctx.input_data = Some(input);
			Ok(())
		} else {
			Err(Error::<E::T>::InputForwarded.into())
		}
	},

	// Cease contract execution and save a data buffer as a result of the execution.
	//
	// This function never returns as it stops execution of the caller.
	// This is the only way to return a data buffer to the caller. Returning from
	// execution without calling this function is equivalent to calling:
	// ```
	// seal_return(0, 0, 0);
	// ```
	//
	// The flags argument is a bitfield that can be used to signal special return
	// conditions to the supervisor:
	// --- lsb ---
	// bit 0      : REVERT - Revert all storage changes made by the caller.
	// bit [1, 31]: Reserved for future use.
	// --- msb ---
	//
	// Using a reserved bit triggers a trap.
	[seal0] seal_return(ctx, flags: u32, data_ptr: u32, data_len: u32) => {
		ctx.charge_gas(RuntimeCosts::Return(data_len))?;
		Err(TrapReason::Return(ReturnData {
			flags,
			data: ctx.read_sandbox_memory(data_ptr, data_len)?,
		}))
	},

	// Stores the address of the caller into the supplied buffer.
	//
	// The value is stored to linear memory at the address pointed to by `out_ptr`.
	// `out_len_ptr` must point to a u32 value that describes the available space at
	// `out_ptr`. This call overwrites it with the size of the value. If the available
	// space at `out_ptr` is less than the size of the value a trap is triggered.
	//
	// If this is a top-level call (i.e. initiated by an extrinsic) the origin address of the
	// extrinsic will be returned. Otherwise, if this call is initiated by another contract then the
	// address of the contract will be returned. The value is encoded as T::AccountId.
	[seal0] seal_caller(ctx, out_ptr: u32, out_len_ptr: u32) => {
		ctx.charge_gas(RuntimeCosts::Caller)?;
		Ok(ctx.write_sandbox_output(
			out_ptr, out_len_ptr, &ctx.ext.caller().encode(), false, already_charged
		)?)
	},

	// Checks whether a specified address belongs to a contract.
	//
	// # Parameters
	//
	// - account_ptr: a pointer to the address of the beneficiary account
	//   Should be decodable as an `T::AccountId`. Traps otherwise.
	//
	// Returned value is a u32-encoded boolean: (0 = false, 1 = true).
	[seal0] seal_is_contract(ctx, account_ptr: u32) -> u32 => {
		ctx.charge_gas(RuntimeCosts::IsContract)?;
		let address: <<E as Ext>::T as frame_system::Config>::AccountId =
			ctx.read_sandbox_memory_as(account_ptr)?;

		Ok(ctx.ext.is_contract(&address) as u32)
	},

	// Retrieve the code hash for a specified contract address.
	//
	// # Parameters
	//
	// - `account_ptr`: a pointer to the address in question.
	//   Should be decodable as an `T::AccountId`. Traps otherwise.
	// - `out_ptr`: pointer to the linear memory where the returning value is written to.
	// - `out_len_ptr`: in-out pointer into linear memory where the buffer length
	//   is read from and the value length is written to.
	//
	// # Errors
	//
	// `ReturnCode::KeyNotFound`
	[__unstable__] seal_code_hash(ctx, account_ptr: u32, out_ptr: u32, out_len_ptr: u32) -> ReturnCode => {
		ctx.charge_gas(RuntimeCosts::CodeHash)?;
		let address: <<E as Ext>::T as frame_system::Config>::AccountId =
			ctx.read_sandbox_memory_as(account_ptr)?;
		if let Some(value) = ctx.ext.code_hash(&address) {
			ctx.write_sandbox_output(out_ptr, out_len_ptr, &value.encode(), false, already_charged)?;
			Ok(ReturnCode::Success)
		} else {
			Ok(ReturnCode::KeyNotFound)
		}
	},

	// Retrieve the code hash of the currently executing contract.
	//
	// # Parameters
	//
	// - `out_ptr`: pointer to the linear memory where the returning value is written to.
	// - `out_len_ptr`: in-out pointer into linear memory where the buffer length
	//   is read from and the value length is written to.
	[__unstable__] seal_own_code_hash(ctx, out_ptr: u32, out_len_ptr: u32) => {
		ctx.charge_gas(RuntimeCosts::OwnCodeHash)?;
		let code_hash_encoded = &ctx.ext.own_code_hash().encode();
		Ok(ctx.write_sandbox_output(out_ptr, out_len_ptr, code_hash_encoded, false, already_charged)?)
	},

	// Checks whether the caller of the current contract is the origin of the whole call stack.
	//
	// Prefer this over `seal_is_contract` when checking whether your contract is being called by a contract
	// or a plain account. The reason is that it performs better since it does not need to
	// do any storage lookups.
	//
	// A return value of`true` indicates that this contract is being called by a plain account
	// and `false` indicates that the caller is another contract.
	//
	// Returned value is a u32-encoded boolean: (0 = false, 1 = true).
	[seal0] seal_caller_is_origin(ctx) -> u32 => {
		ctx.charge_gas(RuntimeCosts::CallerIsOrigin)?;
		Ok(ctx.ext.caller_is_origin() as u32)
	},

	// Stores the address of the current contract into the supplied buffer.
	//
	// The value is stored to linear memory at the address pointed to by `out_ptr`.
	// `out_len_ptr` must point to a u32 value that describes the available space at
	// `out_ptr`. This call overwrites it with the size of the value. If the available
	// space at `out_ptr` is less than the size of the value a trap is triggered.
	[seal0] seal_address(ctx, out_ptr: u32, out_len_ptr: u32) => {
		ctx.charge_gas(RuntimeCosts::Address)?;
		Ok(ctx.write_sandbox_output(
			out_ptr, out_len_ptr, &ctx.ext.address().encode(), false, already_charged
		)?)
	},

	// Stores the price for the specified amount of gas into the supplied buffer.
	//
	// The value is stored to linear memory at the address pointed to by `out_ptr`.
	// `out_len_ptr` must point to a u32 value that describes the available space at
	// `out_ptr`. This call overwrites it with the size of the value. If the available
	// space at `out_ptr` is less than the size of the value a trap is triggered.
	//
	// The data is encoded as T::Balance.
	//
	// # Note
	//
	// It is recommended to avoid specifying very small values for `gas` as the prices for a single
	// gas can be smaller than one.
	[seal0] seal_weight_to_fee(ctx, gas: u64, out_ptr: u32, out_len_ptr: u32) => {
		ctx.charge_gas(RuntimeCosts::WeightToFee)?;
		Ok(ctx.write_sandbox_output(
			out_ptr, out_len_ptr, &ctx.ext.get_weight_price(gas).encode(), false, already_charged
		)?)
	},

	// Stores the amount of gas left into the supplied buffer.
	//
	// The value is stored to linear memory at the address pointed to by `out_ptr`.
	// `out_len_ptr` must point to a u32 value that describes the available space at
	// `out_ptr`. This call overwrites it with the size of the value. If the available
	// space at `out_ptr` is less than the size of the value a trap is triggered.
	//
	// The data is encoded as Gas.
	[seal0] seal_gas_left(ctx, out_ptr: u32, out_len_ptr: u32) => {
		ctx.charge_gas(RuntimeCosts::GasLeft)?;
		let gas_left = &ctx.ext.gas_meter().gas_left().encode();
		Ok(ctx.write_sandbox_output(
			out_ptr, out_len_ptr, &gas_left, false, already_charged,
		)?)
	},

	// Stores the **free* balance of the current account into the supplied buffer.
	//
	// The value is stored to linear memory at the address pointed to by `out_ptr`.
	// `out_len_ptr` must point to a u32 value that describes the available space at
	// `out_ptr`. This call overwrites it with the size of the value. If the available
	// space at `out_ptr` is less than the size of the value a trap is triggered.
	//
	// The data is encoded as T::Balance.
	[seal0] seal_balance(ctx, out_ptr: u32, out_len_ptr: u32) => {
		ctx.charge_gas(RuntimeCosts::Balance)?;
		Ok(ctx.write_sandbox_output(
			out_ptr, out_len_ptr, &ctx.ext.balance().encode(), false, already_charged
		)?)
	},

	// Stores the value transferred along with this call/instantiate into the supplied buffer.
	//
	// The value is stored to linear memory at the address pointed to by `out_ptr`.
	// `out_len_ptr` must point to a u32 value that describes the available space at
	// `out_ptr`. This call overwrites it with the size of the value. If the available
	// space at `out_ptr` is less than the size of the value a trap is triggered.
	//
	// The data is encoded as T::Balance.
	[seal0] seal_value_transferred(ctx, out_ptr: u32, out_len_ptr: u32) => {
		ctx.charge_gas(RuntimeCosts::ValueTransferred)?;
		Ok(ctx.write_sandbox_output(
			out_ptr, out_len_ptr, &ctx.ext.value_transferred().encode(), false, already_charged
		)?)
	},

	// Stores a random number for the current block and the given subject into the supplied buffer.
	//
	// The value is stored to linear memory at the address pointed to by `out_ptr`.
	// `out_len_ptr` must point to a u32 value that describes the available space at
	// `out_ptr`. This call overwrites it with the size of the value. If the available
	// space at `out_ptr` is less than the size of the value a trap is triggered.
	//
	// The data is encoded as T::Hash.
	//
	// # Deprecation
	//
	// This function is deprecated. Users should migrate to the version in the "seal1" module.
	[seal0] seal_random(ctx, subject_ptr: u32, subject_len: u32, out_ptr: u32, out_len_ptr: u32) => {
		ctx.charge_gas(RuntimeCosts::Random)?;
		if subject_len > ctx.ext.schedule().limits.subject_len {
			Err(Error::<E::T>::RandomSubjectTooLong)?;
		}
		let subject_buf = ctx.read_sandbox_memory(subject_ptr, subject_len)?;
		Ok(ctx.write_sandbox_output(
			out_ptr, out_len_ptr, &ctx.ext.random(&subject_buf).0.encode(), false, already_charged
		)?)
	},

	// Stores a random number for the current block and the given subject into the supplied buffer.
	//
	// The value is stored to linear memory at the address pointed to by `out_ptr`.
	// `out_len_ptr` must point to a u32 value that describes the available space at
	// `out_ptr`. This call overwrites it with the size of the value. If the available
	// space at `out_ptr` is less than the size of the value a trap is triggered.
	//
	// The data is encoded as (T::Hash, T::BlockNumber).
	//
	// # Changes from v0
	//
	// In addition to the seed it returns the block number since which it was determinable
	// by chain observers.
	//
	// # Note
	//
	// The returned seed should only be used to distinguish commitments made before
	// the returned block number. If the block number is too early (i.e. commitments were
	// made afterwards), then ensure no further commitments may be made and repeatedly
	// call this on later blocks until the block number returned is later than the latest
	// commitment.
	[seal1] seal_random(ctx, subject_ptr: u32, subject_len: u32, out_ptr: u32, out_len_ptr: u32) => {
		ctx.charge_gas(RuntimeCosts::Random)?;
		if subject_len > ctx.ext.schedule().limits.subject_len {
			Err(Error::<E::T>::RandomSubjectTooLong)?;
		}
		let subject_buf = ctx.read_sandbox_memory(subject_ptr, subject_len)?;
		Ok(ctx.write_sandbox_output(
			out_ptr, out_len_ptr, &ctx.ext.random(&subject_buf).encode(), false, already_charged
		)?)
	},

	// Load the latest block timestamp into the supplied buffer
	//
	// The value is stored to linear memory at the address pointed to by `out_ptr`.
	// `out_len_ptr` must point to a u32 value that describes the available space at
	// `out_ptr`. This call overwrites it with the size of the value. If the available
	// space at `out_ptr` is less than the size of the value a trap is triggered.
	[seal0] seal_now(ctx, out_ptr: u32, out_len_ptr: u32) => {
		ctx.charge_gas(RuntimeCosts::Now)?;
		Ok(ctx.write_sandbox_output(
			out_ptr, out_len_ptr, &ctx.ext.now().encode(), false, already_charged
		)?)
	},

	// Stores the minimum balance (a.k.a. existential deposit) into the supplied buffer.
	//
	// The data is encoded as T::Balance.
	[seal0] seal_minimum_balance(ctx, out_ptr: u32, out_len_ptr: u32) => {
		ctx.charge_gas(RuntimeCosts::MinimumBalance)?;
		Ok(ctx.write_sandbox_output(
			out_ptr, out_len_ptr, &ctx.ext.minimum_balance().encode(), false, already_charged
		)?)
	},

	// Stores the tombstone deposit into the supplied buffer.
	//
	// The value is stored to linear memory at the address pointed to by `out_ptr`.
	// `out_len_ptr` must point to a u32 value that describes the available space at
	// `out_ptr`. This call overwrites it with the size of the value. If the available
	// space at `out_ptr` is less than the size of the value a trap is triggered.
	//
	// # Deprecation
	//
	// There is no longer a tombstone deposit. This function always returns 0.
	[seal0] seal_tombstone_deposit(ctx, out_ptr: u32, out_len_ptr: u32) => {
		ctx.charge_gas(RuntimeCosts::Balance)?;
		let deposit = <BalanceOf<E::T>>::zero().encode();
		Ok(ctx.write_sandbox_output(out_ptr, out_len_ptr, &deposit, false, already_charged)?)
	},

	// Was used to restore the given destination contract sacrificing the caller.
	//
	// # Note
	//
	// The state rent functionality was removed. This is stub only exists for
	// backwards compatiblity
	[seal0] seal_restore_to(
		ctx,
		_dest_ptr: u32,
		_dest_len: u32,
		_code_hash_ptr: u32,
		_code_hash_len: u32,
		_rent_allowance_ptr: u32,
		_rent_allowance_len: u32,
		_delta_ptr: u32,
		_delta_count: u32
	) => {
		ctx.charge_gas(RuntimeCosts::DebugMessage)?;
		Ok(())
	},

	// Was used to restore the given destination contract sacrificing the caller.
	//
	// # Note
	//
	// The state rent functionality was removed. This is stub only exists for
	// backwards compatiblity
	[seal1] seal_restore_to(
		ctx,
		_dest_ptr: u32,
		_code_hash_ptr: u32,
		_rent_allowance_ptr: u32,
		_delta_ptr: u32,
		_delta_count: u32
	) => {
		ctx.charge_gas(RuntimeCosts::DebugMessage)?;
		Ok(())
	},

	// Deposit a contract event with the data buffer and optional list of topics. There is a limit
	// on the maximum number of topics specified by `event_topics`.
	//
	// - topics_ptr - a pointer to the buffer of topics encoded as `Vec<T::Hash>`. The value of this
	//   is ignored if `topics_len` is set to 0. The topics list can't contain duplicates.
	// - topics_len - the length of the topics buffer. Pass 0 if you want to pass an empty vector.
	// - data_ptr - a pointer to a raw data buffer which will saved along the event.
	// - data_len - the length of the data buffer.
	[seal0] seal_deposit_event(
		ctx,
		topics_ptr: u32,
		topics_len: u32,
		data_ptr: u32,
		data_len: u32
	) => {
		fn has_duplicates<T: Ord>(items: &mut Vec<T>) -> bool {
			// # Warning
			//
			// Unstable sorts are non-deterministic across architectures. The usage here is OK
			// because we are rejecting duplicates which removes the non determinism.
			items.sort_unstable();
			// Find any two consecutive equal elements.
			items.windows(2).any(|w| {
				match &w {
					&[a, b] => a == b,
					_ => false,
				}
			})
		}

		let num_topic = topics_len
			.checked_div(sp_std::mem::size_of::<TopicOf<E::T>>() as u32)
			.ok_or_else(|| "Zero sized topics are not allowed")?;
		ctx.charge_gas(RuntimeCosts::DepositEvent {
			num_topic,
			len: data_len,
		})?;
		if data_len > ctx.ext.max_value_size() {
			Err(Error::<E::T>::ValueTooLarge)?;
		}

		let mut topics: Vec::<TopicOf<<E as Ext>::T>> = match topics_len {
			0 => Vec::new(),
			_ => ctx.read_sandbox_memory_as_unbounded(topics_ptr, topics_len)?,
		};

		// If there are more than `event_topics`, then trap.
		if topics.len() > ctx.ext.schedule().limits.event_topics as usize {
			Err(Error::<E::T>::TooManyTopics)?;
		}

		// Check for duplicate topics. If there are any, then trap.
		// Complexity O(n * log(n)) and no additional allocations.
		// This also sorts the topics.
		if has_duplicates(&mut topics) {
			Err(Error::<E::T>::DuplicateTopics)?;
		}

		let event_data = ctx.read_sandbox_memory(data_ptr, data_len)?;

		ctx.ext.deposit_event(topics, event_data);

		Ok(())
	},

	// Was used to set rent allowance of the contract.
	//
	// # Note
	//
	// The state rent functionality was removed. This is stub only exists for
	// backwards compatiblity.
	[seal0] seal_set_rent_allowance(ctx, _value_ptr: u32, _value_len: u32) => {
		ctx.charge_gas(RuntimeCosts::DebugMessage)?;
		Ok(())
	},

	// Was used to set rent allowance of the contract.
	//
	// # Note
	//
	// The state rent functionality was removed. This is stub only exists for
	// backwards compatiblity.
	[seal1] seal_set_rent_allowance(ctx, _value_ptr: u32) => {
		ctx.charge_gas(RuntimeCosts::DebugMessage)?;
		Ok(())
	},

	// Was used to store the rent allowance into the supplied buffer.
	//
	// # Note
	//
	// The state rent functionality was removed. This is stub only exists for
	// backwards compatiblity.
	[seal0] seal_rent_allowance(ctx, out_ptr: u32, out_len_ptr: u32) => {
		ctx.charge_gas(RuntimeCosts::Balance)?;
		let rent_allowance = <BalanceOf<E::T>>::max_value().encode();
		Ok(ctx.write_sandbox_output(
			out_ptr, out_len_ptr, &rent_allowance, false, already_charged
		)?)
	},

	// Stores the current block number of the current contract into the supplied buffer.
	//
	// The value is stored to linear memory at the address pointed to by `out_ptr`.
	// `out_len_ptr` must point to a u32 value that describes the available space at
	// `out_ptr`. This call overwrites it with the size of the value. If the available
	// space at `out_ptr` is less than the size of the value a trap is triggered.
	[seal0] seal_block_number(ctx, out_ptr: u32, out_len_ptr: u32) => {
		ctx.charge_gas(RuntimeCosts::BlockNumber)?;
		Ok(ctx.write_sandbox_output(
			out_ptr, out_len_ptr, &ctx.ext.block_number().encode(), false, already_charged
		)?)
	},

	// Computes the SHA2 256-bit hash on the given input buffer.
	//
	// Returns the result directly into the given output buffer.
	//
	// # Note
	//
	// - The `input` and `output` buffer may overlap.
	// - The output buffer is expected to hold at least 32 bytes (256 bits).
	// - It is the callers responsibility to provide an output buffer that
	//   is large enough to hold the expected amount of bytes returned by the
	//   chosen hash function.
	//
	// # Parameters
	//
	// - `input_ptr`: the pointer into the linear memory where the input
	//                data is placed.
	// - `input_len`: the length of the input data in bytes.
	// - `output_ptr`: the pointer into the linear memory where the output
	//                 data is placed. The function will write the result
	//                 directly into this buffer.
	[seal0] seal_hash_sha2_256(ctx, input_ptr: u32, input_len: u32, output_ptr: u32) => {
		ctx.charge_gas(RuntimeCosts::HashSha256(input_len))?;
		Ok(ctx.compute_hash_on_intermediate_buffer(sha2_256, input_ptr, input_len, output_ptr)?)
	},

	// Computes the KECCAK 256-bit hash on the given input buffer.
	//
	// Returns the result directly into the given output buffer.
	//
	// # Note
	//
	// - The `input` and `output` buffer may overlap.
	// - The output buffer is expected to hold at least 32 bytes (256 bits).
	// - It is the callers responsibility to provide an output buffer that
	//   is large enough to hold the expected amount of bytes returned by the
	//   chosen hash function.
	//
	// # Parameters
	//
	// - `input_ptr`: the pointer into the linear memory where the input
	//                data is placed.
	// - `input_len`: the length of the input data in bytes.
	// - `output_ptr`: the pointer into the linear memory where the output
	//                 data is placed. The function will write the result
	//                 directly into this buffer.
	[seal0] seal_hash_keccak_256(ctx, input_ptr: u32, input_len: u32, output_ptr: u32) => {
		ctx.charge_gas(RuntimeCosts::HashKeccak256(input_len))?;
		Ok(ctx.compute_hash_on_intermediate_buffer(keccak_256, input_ptr, input_len, output_ptr)?)
	},

	// Computes the BLAKE2 256-bit hash on the given input buffer.
	//
	// Returns the result directly into the given output buffer.
	//
	// # Note
	//
	// - The `input` and `output` buffer may overlap.
	// - The output buffer is expected to hold at least 32 bytes (256 bits).
	// - It is the callers responsibility to provide an output buffer that
	//   is large enough to hold the expected amount of bytes returned by the
	//   chosen hash function.
	//
	// # Parameters
	//
	// - `input_ptr`: the pointer into the linear memory where the input
	//                data is placed.
	// - `input_len`: the length of the input data in bytes.
	// - `output_ptr`: the pointer into the linear memory where the output
	//                 data is placed. The function will write the result
	//                 directly into this buffer.
	[seal0] seal_hash_blake2_256(ctx, input_ptr: u32, input_len: u32, output_ptr: u32) => {
		ctx.charge_gas(RuntimeCosts::HashBlake256(input_len))?;
		Ok(ctx.compute_hash_on_intermediate_buffer(blake2_256, input_ptr, input_len, output_ptr)?)
	},

	// Computes the BLAKE2 128-bit hash on the given input buffer.
	//
	// Returns the result directly into the given output buffer.
	//
	// # Note
	//
	// - The `input` and `output` buffer may overlap.
	// - The output buffer is expected to hold at least 16 bytes (128 bits).
	// - It is the callers responsibility to provide an output buffer that
	//   is large enough to hold the expected amount of bytes returned by the
	//   chosen hash function.
	//
	// # Parameters
	//
	// - `input_ptr`: the pointer into the linear memory where the input
	//                data is placed.
	// - `input_len`: the length of the input data in bytes.
	// - `output_ptr`: the pointer into the linear memory where the output
	//                 data is placed. The function will write the result
	//                 directly into this buffer.
	[seal0] seal_hash_blake2_128(ctx, input_ptr: u32, input_len: u32, output_ptr: u32) => {
		ctx.charge_gas(RuntimeCosts::HashBlake128(input_len))?;
		Ok(ctx.compute_hash_on_intermediate_buffer(blake2_128, input_ptr, input_len, output_ptr)?)
	},

	// Call into the chain extension provided by the chain if any.
	//
	// Handling of the input values is up to the specific chain extension and so is the
	// return value. The extension can decide to use the inputs as primitive inputs or as
	// in/out arguments by interpreting them as pointers. Any caller of this function
	// must therefore coordinate with the chain that it targets.
	//
	// # Note
	//
	// If no chain extension exists the contract will trap with the `NoChainExtension`
	// module error.
	[seal0] seal_call_chain_extension(
		ctx,
		func_id: u32,
		input_ptr: u32,
		input_len: u32,
		output_ptr: u32,
		output_len_ptr: u32
	) -> u32 => {
		use crate::chain_extension::{ChainExtension, Environment, RetVal};
		if !<E::T as Config>::ChainExtension::enabled() {
			Err(Error::<E::T>::NoChainExtension)?;
		}
		let env = Environment::new(ctx, input_ptr, input_len, output_ptr, output_len_ptr);
		match <E::T as Config>::ChainExtension::call(func_id, env)? {
			RetVal::Converging(val) => Ok(val),
			RetVal::Diverging{flags, data} => Err(TrapReason::Return(ReturnData {
				flags: flags.bits(),
				data,
			})),
		}
	},

	// Emit a custom debug message.
	//
	// No newlines are added to the supplied message.
	// Specifying invalid UTF-8 triggers a trap.
	//
	// This is a no-op if debug message recording is disabled which is always the case
	// when the code is executing on-chain. The message is interpreted as UTF-8 and
	// appended to the debug buffer which is then supplied to the calling RPC client.
	//
	// # Note
	//
	// Even though no action is taken when debug message recording is disabled there is still
	// a non trivial overhead (and weight cost) associated with calling this function. Contract
	// languages should remove calls to this function (either at runtime or compile time) when
	// not being executed as an RPC. For example, they could allow users to disable logging
	// through compile time flags (cargo features) for on-chain deployment. Additionally, the
	// return value of this function can be cached in order to prevent further calls at runtime.
	[seal0] seal_debug_message(ctx, str_ptr: u32, str_len: u32) -> ReturnCode => {
		ctx.charge_gas(RuntimeCosts::DebugMessage)?;
		if ctx.ext.append_debug_buffer("") {
			let data = ctx.read_sandbox_memory(str_ptr, str_len)?;
			let msg = core::str::from_utf8(&data)
				.map_err(|_| <Error<E::T>>::DebugMessageInvalidUTF8)?;
			ctx.ext.append_debug_buffer(msg);
			return Ok(ReturnCode::Success);
		}
		Ok(ReturnCode::LoggingDisabled)
	},

	// Call some dispatchable of the runtime.
	//
	// This function decodes the passed in data as the overarching `Call` type of the
	// runtime and dispatches it. The weight as specified in the runtime is charged
	// from the gas meter. Any weight refunds made by the dispatchable are considered.
	//
	// The filter specified by `Config::CallFilter` is attached to the origin of
	// the dispatched call.
	//
	// # Parameters
	//
	// - `input_ptr`: the pointer into the linear memory where the input data is placed.
	// - `input_len`: the length of the input data in bytes.
	//
	// # Return Value
	//
	// Returns `ReturnCode::Success` when the dispatchable was succesfully executed and
	// returned `Ok`. When the dispatchable was exeuted but returned an error
	// `ReturnCode::CallRuntimeReturnedError` is returned. The full error is not
	// provided because it is not guaranteed to be stable.
	//
	// # Comparison with `ChainExtension`
	//
	// Just as a chain extension this API allows the runtime to extend the functionality
	// of contracts. While making use of this function is generelly easier it cannot be
	// used in call cases. Consider writing a chain extension if you need to do perform
	// one of the following tasks:
	//
	// - Return data.
	// - Provide functionality **exclusively** to contracts.
	// - Provide custom weights.
	// - Avoid the need to keep the `Call` data structure stable.
	//
	// # Unstable
	//
	// This function is unstable and subject to change (or removal) in the future. Do not
	// deploy a contract using it to a production chain.
	[__unstable__] seal_call_runtime(ctx, call_ptr: u32, call_len: u32) -> ReturnCode => {
		use frame_support::{dispatch::GetDispatchInfo, weights::extract_actual_weight};
		ctx.charge_gas(RuntimeCosts::CopyFromContract(call_len))?;
		let call: <E::T as Config>::Call = ctx.read_sandbox_memory_as_unbounded(
			call_ptr, call_len
		)?;
		let dispatch_info = call.get_dispatch_info();
		let charged = ctx.charge_gas(RuntimeCosts::CallRuntime(dispatch_info.weight))?;
		let result = ctx.ext.call_runtime(call);
		let actual_weight = extract_actual_weight(&result, &dispatch_info);
		ctx.adjust_gas(charged, RuntimeCosts::CallRuntime(actual_weight));
		match result {
			Ok(_) => Ok(ReturnCode::Success),
			Err(_) => Ok(ReturnCode::CallRuntimeReturnedError),
		}
	},

	// Recovers the ECDSA public key from the given message hash and signature.
	//
	// Writes the public key into the given output buffer.
	// Assumes the secp256k1 curve.
	//
	// # Parameters
	//
	// - `signature_ptr`: the pointer into the linear memory where the signature
	//					  is placed. Should be decodable as a 65 bytes. Traps otherwise.
	// - `message_hash_ptr`: the pointer into the linear memory where the message
	// 						 hash is placed. Should be decodable as a 32 bytes. Traps otherwise.
	// - `output_ptr`: the pointer into the linear memory where the output
	//                 data is placed. The buffer should be 33 bytes. Traps otherwise.
	// 				   The function will write the result directly into this buffer.
	//
	// # Errors
	//
	// `ReturnCode::EcdsaRecoverFailed`
	[__unstable__] seal_ecdsa_recover(ctx, signature_ptr: u32, message_hash_ptr: u32, output_ptr: u32) -> ReturnCode => {
		ctx.charge_gas(RuntimeCosts::EcdsaRecovery)?;

		let mut signature: [u8; 65] = [0; 65];
		ctx.read_sandbox_memory_into_buf(signature_ptr, &mut signature)?;
		let mut message_hash: [u8; 32] = [0; 32];
		ctx.read_sandbox_memory_into_buf(message_hash_ptr, &mut message_hash)?;

		let result = ctx.ext.ecdsa_recover(&signature, &message_hash);

		match result {
			Ok(pub_key) => {
				// Write the recovered compressed ecdsa public key back into the sandboxed output
				// buffer.
				ctx.write_sandbox_memory(output_ptr, pub_key.as_ref())?;

				Ok(ReturnCode::Success)
			},
			Err(_) => Ok(ReturnCode::EcdsaRecoverFailed),
		}
	},

	// Replace the contract code at the specified address with new code.
	//
	// # Note
	//
	// There are a couple of important considerations which must be taken into account when
	// using this API:
	//
	// 1. The storage at the code address will remain untouched. This means that contract developers
	// must ensure that the storage layout of the new code is compatible with that of the old code.
	//
	// 2. Contracts using this API can't be assumed as having deterministic addresses. Said another way,
	// when using this API you lose the guarantee that an address always identifies a specific code hash.
	//
	// 3. If a contract calls into itself after changing its code the new call would use
	// the new code. However, if the original caller panics after returning from the sub call it
	// would revert the changes made by `seal_set_code_hash` and the next caller would use
	// the old code.
	//
	// # Parameters
	//
	// - code_hash_ptr: A pointer to the buffer that contains the new code hash.
	//
	// # Errors
	//
	// `ReturnCode::CodeNotFound`
	[__unstable__] seal_set_code_hash(ctx, code_hash_ptr: u32) -> ReturnCode => {
		ctx.charge_gas(RuntimeCosts::SetCodeHash)?;
		let code_hash: CodeHash<<E as Ext>::T> = ctx.read_sandbox_memory_as(code_hash_ptr)?;
		match ctx.ext.set_code_hash(code_hash) {
			Err(err) =>	{
				let code = Runtime::<E>::err_into_return_code(err)?;
				Ok(code)
			},
			Ok(()) => Ok(ReturnCode::Success)
		}
	},
);<|MERGE_RESOLUTION|>--- conflicted
+++ resolved
@@ -144,15 +144,12 @@
 	Caller,
 	/// Weight of calling `seal_is_contract`.
 	IsContract,
-<<<<<<< HEAD
-=======
 	/// Weight of calling `seal_code_hash`.
 	#[cfg(feature = "unstable-interface")]
 	CodeHash,
 	/// Weight of calling `seal_own_code_hash`.
 	#[cfg(feature = "unstable-interface")]
 	OwnCodeHash,
->>>>>>> 6f411cdb
 	/// Weight of calling `seal_caller_is_origin`.
 	CallerIsOrigin,
 	/// Weight of calling `seal_address`.
@@ -243,13 +240,10 @@
 			CopyToContract(len) => s.input_per_byte.saturating_mul(len.into()),
 			Caller => s.caller,
 			IsContract => s.is_contract,
-<<<<<<< HEAD
-=======
 			#[cfg(feature = "unstable-interface")]
 			CodeHash => s.code_hash,
 			#[cfg(feature = "unstable-interface")]
 			OwnCodeHash => s.own_code_hash,
->>>>>>> 6f411cdb
 			CallerIsOrigin => s.caller_is_origin,
 			Address => s.address,
 			GasLeft => s.gas_left,
@@ -481,7 +475,7 @@
 			// a trap for now. Eventually, we might want to revisit this.
 			Err(sp_sandbox::Error::Module) => Err("validation error")?,
 			// Any other kind of a trap should result in a failure.
-			Err(sp_sandbox::Error::Execution) | Err(sp_sandbox::Error::OutOfBounds) | Err(sp_sandbox::Error::MemoryGrow) =>
+			Err(sp_sandbox::Error::Execution) | Err(sp_sandbox::Error::OutOfBounds) =>
 				Err(Error::<E::T>::ContractTrapped)?,
 		}
 	}
