[package]
name = "pallet-contracts-rpc"
version = "3.0.0"
authors = ["Parity Technologies <admin@parity.io>"]
edition = "2018"
license = "Apache-2.0"
homepage = "https://substrate.dev"
repository = "https://github.com/paritytech/substrate/"
description = "Node-specific RPC methods for interaction with contracts."
readme = "README.md"

[package.metadata.docs.rs]
targets = ["x86_64-unknown-linux-gnu"]

[dependencies]
<<<<<<< HEAD
codec = { package = "parity-scale-codec", version = "2.0.0" }
jsonrpc-core = "16.0.0"
jsonrpc-core-client = "16.0.0"
jsonrpc-derive = "16.0.0"
=======
codec = { package = "parity-scale-codec", version = "2" }
jsonrpc-core = "15"
jsonrpc-core-client = "15"
jsonrpc-derive = "15"
serde = { version = "1", features = ["derive"] }

# Substrate Dependencies
pallet-contracts-primitives = { version = "3.0.0", path = "../common" }
pallet-contracts-rpc-runtime-api = { version = "3.0.0", path = "./runtime-api" }
sp-api = { version = "3.0.0", path = "../../../primitives/api" }
>>>>>>> 3c2bd9a6
sp-blockchain = { version = "3.0.0", path = "../../../primitives/blockchain" }
sp-core = { version = "3.0.0", path = "../../../primitives/core" }
sp-rpc = { version = "3.0.0", path = "../../../primitives/rpc" }
sp-runtime = { version = "3.0.0", path = "../../../primitives/runtime" }

[dev-dependencies]
serde_json = "1"<|MERGE_RESOLUTION|>--- conflicted
+++ resolved
@@ -13,23 +13,16 @@
 targets = ["x86_64-unknown-linux-gnu"]
 
 [dependencies]
-<<<<<<< HEAD
-codec = { package = "parity-scale-codec", version = "2.0.0" }
+codec = { package = "parity-scale-codec", version = "2" }
 jsonrpc-core = "16.0.0"
 jsonrpc-core-client = "16.0.0"
 jsonrpc-derive = "16.0.0"
-=======
-codec = { package = "parity-scale-codec", version = "2" }
-jsonrpc-core = "15"
-jsonrpc-core-client = "15"
-jsonrpc-derive = "15"
 serde = { version = "1", features = ["derive"] }
 
 # Substrate Dependencies
 pallet-contracts-primitives = { version = "3.0.0", path = "../common" }
 pallet-contracts-rpc-runtime-api = { version = "3.0.0", path = "./runtime-api" }
 sp-api = { version = "3.0.0", path = "../../../primitives/api" }
->>>>>>> 3c2bd9a6
 sp-blockchain = { version = "3.0.0", path = "../../../primitives/blockchain" }
 sp-core = { version = "3.0.0", path = "../../../primitives/core" }
 sp-rpc = { version = "3.0.0", path = "../../../primitives/rpc" }
