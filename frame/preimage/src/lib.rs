// This file is part of Substrate.

// Copyright (C) 2017-2022 Parity Technologies (UK) Ltd.
// SPDX-License-Identifier: Apache-2.0

// Licensed under the Apache License, Version 2.0 (the "License");
// you may not use this file except in compliance with the License.
// You may obtain a copy of the License at
//
// 	http://www.apache.org/licenses/LICENSE-2.0
//
// Unless required by applicable law or agreed to in writing, software
// distributed under the License is distributed on an "AS IS" BASIS,
// WITHOUT WARRANTIES OR CONDITIONS OF ANY KIND, either express or implied.
// See the License for the specific language governing permissions and
// limitations under the License.

//! # Preimage Pallet
//!
//! - [`Config`]
//! - [`Call`]
//!
//! ## Overview
//!
//! The Preimage pallet allows for the users and the runtime to store the preimage
//! of a hash on chain. This can be used by other pallets for storing and managing
//! large byte-blobs.

#![cfg_attr(not(feature = "std"), no_std)]

#[cfg(feature = "runtime-benchmarks")]
mod benchmarking;
pub mod migration;
#[cfg(test)]
mod mock;
#[cfg(test)]
mod tests;
pub mod weights;

use sp_runtime::traits::{BadOrigin, Hash, Saturating};
use sp_std::{borrow::Cow, prelude::*};

use codec::{Decode, Encode, MaxEncodedLen};
use frame_support::{
	dispatch::Pays,
	ensure,
	pallet_prelude::Get,
	traits::{
		Currency, Defensive, FetchResult, Hash as PreimageHash, PreimageProvider,
		PreimageRecipient, QueryPreimage, ReservableCurrency, StorePreimage,
	},
	BoundedSlice, BoundedVec,
};
use scale_info::TypeInfo;
pub use weights::WeightInfo;

use frame_support::pallet_prelude::*;
use frame_system::pallet_prelude::*;

pub use pallet::*;

/// A type to note whether a preimage is owned by a user or the system.
#[derive(Clone, Eq, PartialEq, Encode, Decode, TypeInfo, MaxEncodedLen, RuntimeDebug)]
pub enum RequestStatus<AccountId, Balance> {
	/// The associated preimage has not yet been requested by the system. The given deposit (if
	/// some) is being held until either it becomes requested or the user retracts the preimage.
	Unrequested { deposit: (AccountId, Balance), len: u32 },
	/// There are a non-zero number of outstanding requests for this hash by this chain. If there
	/// is a preimage registered, then `len` is `Some` and it may be removed iff this counter
	/// becomes zero.
	Requested { deposit: Option<(AccountId, Balance)>, count: u32, len: Option<u32> },
}

type BalanceOf<T> =
	<<T as Config>::Currency as Currency<<T as frame_system::Config>::AccountId>>::Balance;

/// Maximum size of preimage we can store is 4mb.
const MAX_SIZE: u32 = 4 * 1024 * 1024;

#[frame_support::pallet]
pub mod pallet {
	use super::*;

	/// The current storage version.
	const STORAGE_VERSION: StorageVersion = StorageVersion::new(1);

	#[pallet::config]
	pub trait Config: frame_system::Config {
		/// The overarching event type.
		type RuntimeEvent: From<Event<Self>> + IsType<<Self as frame_system::Config>::RuntimeEvent>;

		/// The Weight information for this pallet.
		type WeightInfo: weights::WeightInfo;

		/// Currency type for this pallet.
		type Currency: ReservableCurrency<Self::AccountId>;

		/// An origin that can request a preimage be placed on-chain without a deposit or fee, or
		/// manage existing preimages.
		type ManagerOrigin: EnsureOrigin<Self::RuntimeOrigin>;
<<<<<<< HEAD

		/// Max size allowed for a preimage.
		type MaxSize: Get<u32>;
=======
>>>>>>> b324e511

		/// The base deposit for placing a preimage on chain.
		type BaseDeposit: Get<BalanceOf<Self>>;

		/// The per-byte deposit for placing a preimage on chain.
		type ByteDeposit: Get<BalanceOf<Self>>;
	}

	#[pallet::pallet]
	#[pallet::generate_store(pub(super) trait Store)]
	#[pallet::storage_version(STORAGE_VERSION)]
	pub struct Pallet<T>(PhantomData<T>);

	#[pallet::event]
	#[pallet::generate_deposit(pub(super) fn deposit_event)]
	pub enum Event<T: Config> {
		/// A preimage has been noted.
		Noted { hash: T::Hash },
		/// A preimage has been requested.
		Requested { hash: T::Hash },
		/// A preimage has ben cleared.
		Cleared { hash: T::Hash },
	}

	#[pallet::error]
	pub enum Error<T> {
		/// Preimage is too large to store on-chain.
		TooBig,
		/// Preimage has already been noted on-chain.
		AlreadyNoted,
		/// The user is not authorized to perform this action.
		NotAuthorized,
		/// The preimage cannot be removed since it has not yet been noted.
		NotNoted,
		/// A preimage may not be removed when there are outstanding requests.
		Requested,
		/// The preimage request cannot be removed since no outstanding requests exist.
		NotRequested,
	}

	/// The request status of a given hash.
	#[pallet::storage]
	pub(super) type StatusFor<T: Config> =
		StorageMap<_, Identity, T::Hash, RequestStatus<T::AccountId, BalanceOf<T>>>;

	#[pallet::storage]
	pub(super) type PreimageFor<T: Config> =
		StorageMap<_, Identity, (T::Hash, u32), BoundedVec<u8, ConstU32<MAX_SIZE>>>;

	#[pallet::call]
	impl<T: Config> Pallet<T> {
		/// Register a preimage on-chain.
		///
		/// If the preimage was previously requested, no fees or deposits are taken for providing
		/// the preimage. Otherwise, a deposit is taken proportional to the size of the preimage.
		#[pallet::weight(T::WeightInfo::note_preimage(bytes.len() as u32))]
		pub fn note_preimage(origin: OriginFor<T>, bytes: Vec<u8>) -> DispatchResultWithPostInfo {
			// We accept a signed origin which will pay a deposit, or a root origin where a deposit
			// is not taken.
			let maybe_sender = Self::ensure_signed_or_manager(origin)?;
			let (system_requested, _) = Self::note_bytes(bytes.into(), maybe_sender.as_ref())?;
			if system_requested || maybe_sender.is_none() {
				Ok(Pays::No.into())
			} else {
				Ok(().into())
			}
		}

		/// Clear an unrequested preimage from the runtime storage.
		///
		/// If `len` is provided, then it will be a much cheaper operation.
		///
		/// - `hash`: The hash of the preimage to be removed from the store.
		/// - `len`: The length of the preimage of `hash`.
		#[pallet::weight(T::WeightInfo::unnote_preimage())]
		pub fn unnote_preimage(origin: OriginFor<T>, hash: T::Hash) -> DispatchResult {
			let maybe_sender = Self::ensure_signed_or_manager(origin)?;
			Self::do_unnote_preimage(&hash, maybe_sender)
		}

		/// Request a preimage be uploaded to the chain without paying any fees or deposits.
		///
		/// If the preimage requests has already been provided on-chain, we unreserve any deposit
		/// a user may have paid, and take the control of the preimage out of their hands.
		#[pallet::weight(T::WeightInfo::request_preimage())]
		pub fn request_preimage(origin: OriginFor<T>, hash: T::Hash) -> DispatchResult {
			T::ManagerOrigin::ensure_origin(origin)?;
			Self::do_request_preimage(&hash);
			Ok(())
		}

		/// Clear a previously made request for a preimage.
		///
		/// NOTE: THIS MUST NOT BE CALLED ON `hash` MORE TIMES THAN `request_preimage`.
		#[pallet::weight(T::WeightInfo::unrequest_preimage())]
		pub fn unrequest_preimage(origin: OriginFor<T>, hash: T::Hash) -> DispatchResult {
			T::ManagerOrigin::ensure_origin(origin)?;
			Self::do_unrequest_preimage(&hash)
		}
	}
}

impl<T: Config> Pallet<T> {
	/// Ensure that the origin is either the `ManagerOrigin` or a signed origin.
	fn ensure_signed_or_manager(
		origin: T::RuntimeOrigin,
	) -> Result<Option<T::AccountId>, BadOrigin> {
		if T::ManagerOrigin::ensure_origin(origin.clone()).is_ok() {
			return Ok(None)
		}
		let who = ensure_signed(origin)?;
		Ok(Some(who))
	}

	/// Store some preimage on chain.
	///
	/// If `maybe_depositor` is `None` then it is also requested. If `Some`, then it is not.
	///
	/// We verify that the preimage is within the bounds of what the pallet supports.
	///
	/// If the preimage was requested to be uploaded, then the user pays no deposits or tx fees.
	fn note_bytes(
		preimage: Cow<[u8]>,
		maybe_depositor: Option<&T::AccountId>,
	) -> Result<(bool, T::Hash), DispatchError> {
		let hash = T::Hashing::hash(&preimage);
		let len = preimage.len() as u32;
		ensure!(len <= MAX_SIZE, Error::<T>::TooBig);

		// We take a deposit only if there is a provided depositor and the preimage was not
		// previously requested. This also allows the tx to pay no fee.
		let status = match (StatusFor::<T>::get(hash), maybe_depositor) {
			(Some(RequestStatus::Requested { count, deposit, .. }), _) =>
				RequestStatus::Requested { count, deposit, len: Some(len) },
			(Some(RequestStatus::Unrequested { .. }), Some(_)) =>
				return Err(Error::<T>::AlreadyNoted.into()),
			(Some(RequestStatus::Unrequested { len, deposit }), None) =>
				RequestStatus::Requested { deposit: Some(deposit), count: 1, len: Some(len) },
			(None, None) => RequestStatus::Requested { count: 1, len: Some(len), deposit: None },
			(None, Some(depositor)) => {
				let length = preimage.len() as u32;
				let deposit = T::BaseDeposit::get()
					.saturating_add(T::ByteDeposit::get().saturating_mul(length.into()));
				T::Currency::reserve(depositor, deposit)?;
				RequestStatus::Unrequested { deposit: (depositor.clone(), deposit), len }
			},
		};
		let was_requested = matches!(status, RequestStatus::Requested { .. });
		StatusFor::<T>::insert(hash, status);

		let _ = Self::insert(&hash, preimage)
			.defensive_proof("Unable to insert. Logic error in `note_bytes`?");

		Self::deposit_event(Event::Noted { hash });

		Ok((was_requested, hash))
	}

	// This function will add a hash to the list of requested preimages.
	//
	// If the preimage already exists before the request is made, the deposit for the preimage is
	// returned to the user, and removed from their management.
	fn do_request_preimage(hash: &T::Hash) {
		let (count, len, deposit) =
			StatusFor::<T>::get(hash).map_or((1, None, None), |x| match x {
				RequestStatus::Requested { mut count, len, deposit } => {
					count.saturating_inc();
					(count, len, deposit)
				},
				RequestStatus::Unrequested { deposit, len } => (1, Some(len), Some(deposit)),
			});
		StatusFor::<T>::insert(hash, RequestStatus::Requested { count, len, deposit });
		if count == 1 {
			Self::deposit_event(Event::Requested { hash: *hash });
		}
	}

	// Clear a preimage from the storage of the chain, returning any deposit that may be reserved.
	//
	// If `len` is provided, it will be a much cheaper operation.
	//
	// If `maybe_owner` is provided, we verify that it is the correct owner before clearing the
	// data.
	fn do_unnote_preimage(
		hash: &T::Hash,
		maybe_check_owner: Option<T::AccountId>,
	) -> DispatchResult {
		match StatusFor::<T>::get(hash).ok_or(Error::<T>::NotNoted)? {
			RequestStatus::Requested { deposit: Some((owner, deposit)), count, len } => {
				ensure!(maybe_check_owner.map_or(true, |c| c == owner), Error::<T>::NotAuthorized);
				T::Currency::unreserve(&owner, deposit);
				StatusFor::<T>::insert(
					hash,
					RequestStatus::Requested { deposit: None, count, len },
				);
				Ok(())
			},
			RequestStatus::Requested { deposit: None, .. } => {
				ensure!(maybe_check_owner.is_none(), Error::<T>::NotAuthorized);
				Self::do_unrequest_preimage(hash)
			},
			RequestStatus::Unrequested { deposit: (owner, deposit), len } => {
				ensure!(maybe_check_owner.map_or(true, |c| c == owner), Error::<T>::NotAuthorized);
				T::Currency::unreserve(&owner, deposit);
				StatusFor::<T>::remove(hash);

				Self::remove(hash, len);
				Self::deposit_event(Event::Cleared { hash: *hash });
				Ok(())
			},
		}
	}

	/// Clear a preimage request.
	fn do_unrequest_preimage(hash: &T::Hash) -> DispatchResult {
		match StatusFor::<T>::get(hash).ok_or(Error::<T>::NotRequested)? {
			RequestStatus::Requested { mut count, len, deposit } if count > 1 => {
				count.saturating_dec();
				StatusFor::<T>::insert(hash, RequestStatus::Requested { count, len, deposit });
			},
			RequestStatus::Requested { count, len, deposit } => {
				debug_assert!(count == 1, "preimage request counter at zero?");
				match (len, deposit) {
					// Preimage was never noted.
					(None, _) => StatusFor::<T>::remove(hash),
					// Preimage was noted without owner - just remove it.
					(Some(len), None) => {
						Self::remove(hash, len);
						StatusFor::<T>::remove(hash);
						Self::deposit_event(Event::Cleared { hash: *hash });
					},
					// Preimage was noted with owner - move to unrequested so they can get refund.
					(Some(len), Some(deposit)) => {
						StatusFor::<T>::insert(hash, RequestStatus::Unrequested { deposit, len });
					},
				}
			},
			RequestStatus::Unrequested { .. } => return Err(Error::<T>::NotRequested.into()),
		}
		Ok(())
	}

	fn insert(hash: &T::Hash, preimage: Cow<[u8]>) -> Result<(), ()> {
		BoundedSlice::<u8, ConstU32<MAX_SIZE>>::try_from(preimage.as_ref())
			.map(|s| PreimageFor::<T>::insert((hash, s.len() as u32), s))
	}

	fn remove(hash: &T::Hash, len: u32) {
		PreimageFor::<T>::remove((hash, len))
	}

	fn have(hash: &T::Hash) -> bool {
		Self::len(hash).is_some()
	}

	fn len(hash: &T::Hash) -> Option<u32> {
		use RequestStatus::*;
		match StatusFor::<T>::get(hash) {
			Some(Requested { len: Some(len), .. }) | Some(Unrequested { len, .. }) => Some(len),
			_ => None,
		}
	}

	fn fetch(hash: &T::Hash, len: Option<u32>) -> FetchResult {
		let len = len.or_else(|| Self::len(hash)).ok_or(DispatchError::Unavailable)?;
		PreimageFor::<T>::get((hash, len))
			.map(|p| p.into_inner())
			.map(Into::into)
			.ok_or(DispatchError::Unavailable)
	}
}

impl<T: Config> PreimageProvider<T::Hash> for Pallet<T> {
	fn have_preimage(hash: &T::Hash) -> bool {
		Self::have(hash)
	}

	fn preimage_requested(hash: &T::Hash) -> bool {
		matches!(StatusFor::<T>::get(hash), Some(RequestStatus::Requested { .. }))
	}

	fn get_preimage(hash: &T::Hash) -> Option<Vec<u8>> {
		Self::fetch(hash, None).ok().map(Cow::into_owned)
	}

	fn request_preimage(hash: &T::Hash) {
		Self::do_request_preimage(hash)
	}

	fn unrequest_preimage(hash: &T::Hash) {
		let res = Self::do_unrequest_preimage(hash);
		debug_assert!(res.is_ok(), "do_unrequest_preimage failed - counter underflow?");
	}
}

impl<T: Config> PreimageRecipient<T::Hash> for Pallet<T> {
	type MaxSize = ConstU32<MAX_SIZE>; // 2**22

	fn note_preimage(bytes: BoundedVec<u8, Self::MaxSize>) {
		// We don't really care if this fails, since that's only the case if someone else has
		// already noted it.
		let _ = Self::note_bytes(bytes.into_inner().into(), None);
	}

	fn unnote_preimage(hash: &T::Hash) {
		// Should never fail if authorization check is skipped.
		let res = Self::do_unrequest_preimage(hash);
		debug_assert!(res.is_ok(), "unnote_preimage failed - request outstanding?");
	}
}

impl<T: Config<Hash = PreimageHash>> QueryPreimage for Pallet<T> {
	fn len(hash: &T::Hash) -> Option<u32> {
		Pallet::<T>::len(hash)
	}

	fn fetch(hash: &T::Hash, len: Option<u32>) -> FetchResult {
		Pallet::<T>::fetch(hash, len)
	}

	fn is_requested(hash: &T::Hash) -> bool {
		matches!(StatusFor::<T>::get(hash), Some(RequestStatus::Requested { .. }))
	}

	fn request(hash: &T::Hash) {
		Self::do_request_preimage(hash)
	}

	fn unrequest(hash: &T::Hash) {
		let res = Self::do_unrequest_preimage(hash);
		debug_assert!(res.is_ok(), "do_unrequest_preimage failed - counter underflow?");
	}
}

impl<T: Config<Hash = PreimageHash>> StorePreimage for Pallet<T> {
	const MAX_LENGTH: usize = MAX_SIZE as usize;

	fn note(bytes: Cow<[u8]>) -> Result<T::Hash, DispatchError> {
		// We don't really care if this fails, since that's only the case if someone else has
		// already noted it.
		let maybe_hash = Self::note_bytes(bytes, None).map(|(_, h)| h);
		// Map to the correct trait error.
		if maybe_hash == Err(DispatchError::from(Error::<T>::TooBig)) {
			Err(DispatchError::Exhausted)
		} else {
			maybe_hash
		}
	}

	fn unnote(hash: &T::Hash) {
		// Should never fail if authorization check is skipped.
		let res = Self::do_unnote_preimage(hash, None);
		debug_assert!(res.is_ok(), "unnote_preimage failed - request outstanding?");
	}
}<|MERGE_RESOLUTION|>--- conflicted
+++ resolved
@@ -98,12 +98,6 @@
 		/// An origin that can request a preimage be placed on-chain without a deposit or fee, or
 		/// manage existing preimages.
 		type ManagerOrigin: EnsureOrigin<Self::RuntimeOrigin>;
-<<<<<<< HEAD
-
-		/// Max size allowed for a preimage.
-		type MaxSize: Get<u32>;
-=======
->>>>>>> b324e511
 
 		/// The base deposit for placing a preimage on chain.
 		type BaseDeposit: Get<BalanceOf<Self>>;
