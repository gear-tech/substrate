// This file is part of Substrate.

// Copyright (C) 2021-2022 Parity Technologies (UK) Ltd.
// SPDX-License-Identifier: Apache-2.0

// Licensed under the Apache License, Version 2.0 (the "License");
// you may not use this file except in compliance with the License.
// You may obtain a copy of the License at
//
// 	http://www.apache.org/licenses/LICENSE-2.0
//
// Unless required by applicable law or agreed to in writing, software
// distributed under the License is distributed on an "AS IS" BASIS,
// WITHOUT WARRANTIES OR CONDITIONS OF ANY KIND, either express or implied.
// See the License for the specific language governing permissions and
// limitations under the License.

use super::*;
use crate as multi_phase;
use frame_election_provider_support::{
	data_provider, onchain, ElectionDataProvider, NposSolution, SequentialPhragmen,
};
pub use frame_support::{assert_noop, assert_ok};
use frame_support::{
	bounded_vec, parameter_types,
	traits::{ConstU32, Hooks},
	weights::Weight,
	BoundedVec,
};
use multi_phase::unsigned::{IndexAssignmentOf, VoterOf};
use parking_lot::RwLock;
use sp_core::{
	offchain::{
		testing::{PoolState, TestOffchainExt, TestTransactionPoolExt},
		OffchainDbExt, OffchainWorkerExt, TransactionPoolExt,
	},
	H256,
};
use sp_npos_elections::{
	assignment_ratio_to_staked_normalized, seq_phragmen, to_supports, ElectionResult,
	EvaluateSupport, ExtendedBalance,
};
use sp_runtime::{
	testing::Header,
	traits::{BlakeTwo256, IdentityLookup},
	PerU16,
};
use std::sync::Arc;

pub type Block = sp_runtime::generic::Block<Header, UncheckedExtrinsic>;
pub type UncheckedExtrinsic = sp_runtime::generic::UncheckedExtrinsic<AccountId, Call, (), ()>;

frame_support::construct_runtime!(
	pub enum Runtime where
		Block = Block,
		NodeBlock = Block,
		UncheckedExtrinsic = UncheckedExtrinsic
	{
		System: frame_system::{Pallet, Call, Event<T>, Config},
		Balances: pallet_balances::{Pallet, Call, Event<T>, Config<T>},
		MultiPhase: multi_phase::{Pallet, Call, Event<T>},
	}
);

pub(crate) type Balance = u64;
pub(crate) type AccountId = u64;
pub(crate) type BlockNumber = u64;
pub(crate) type VoterIndex = u32;
pub(crate) type TargetIndex = u16;

frame_election_provider_support::generate_solution_type!(
	#[compact]
	pub struct TestNposSolution::<
		VoterIndex = VoterIndex,
		TargetIndex = TargetIndex,
		Accuracy = PerU16,
<<<<<<< HEAD
		MaxVoters = ConstU32::<20>
=======
		MaxVoters = ConstU32::<2_000>
>>>>>>> 6f411cdb
	>(16)
);

/// All events of this pallet.
pub(crate) fn multi_phase_events() -> Vec<super::Event<Runtime>> {
	System::events()
		.into_iter()
		.map(|r| r.event)
		.filter_map(|e| if let Event::MultiPhase(inner) = e { Some(inner) } else { None })
		.collect::<Vec<_>>()
}

/// To from `now` to block `n`.
pub fn roll_to(n: BlockNumber) {
	let now = System::block_number();
	for i in now + 1..=n {
		System::set_block_number(i);
		MultiPhase::on_initialize(i);
	}
}

pub fn roll_to_with_ocw(n: BlockNumber) {
	let now = System::block_number();
	for i in now + 1..=n {
		System::set_block_number(i);
		MultiPhase::on_initialize(i);
		MultiPhase::offchain_worker(i);
	}
}

pub struct TrimHelpers {
	pub voters: Vec<VoterOf<Runtime>>,
	pub assignments: Vec<IndexAssignmentOf<Runtime>>,
	pub encoded_size_of:
		Box<dyn Fn(&[IndexAssignmentOf<Runtime>]) -> Result<usize, sp_npos_elections::Error>>,
	pub voter_index: Box<
		dyn Fn(
			&<Runtime as frame_system::Config>::AccountId,
		) -> Option<SolutionVoterIndexOf<Runtime>>,
	>,
}

/// Helpers for setting up trimming tests.
///
/// Assignments are pre-sorted in reverse order of stake.
pub fn trim_helpers() -> TrimHelpers {
	let RoundSnapshot { voters, targets } = MultiPhase::snapshot().unwrap();
	let stakes: std::collections::HashMap<_, _> =
		voters.iter().map(|(id, stake, _)| (*id, *stake)).collect();

	// Compute the size of a solution comprised of the selected arguments.
	//
	// This function completes in `O(edges)`; it's expensive, but linear.
	let encoded_size_of = Box::new(|assignments: &[IndexAssignmentOf<Runtime>]| {
		SolutionOf::<Runtime>::try_from(assignments).map(|s| s.encoded_size())
	});
	let cache = helpers::generate_voter_cache::<Runtime>(&voters);
	let voter_index = helpers::voter_index_fn_owned::<Runtime>(cache);
	let target_index = helpers::target_index_fn::<Runtime>(&targets);

	let desired_targets = MultiPhase::desired_targets().unwrap();

	let ElectionResult::<_, SolutionAccuracyOf<Runtime>> { mut assignments, .. } =
		seq_phragmen(desired_targets as usize, targets.clone(), voters.clone(), None).unwrap();

	// sort by decreasing order of stake
	assignments.sort_unstable_by_key(|assignment| {
		std::cmp::Reverse(stakes.get(&assignment.who).cloned().unwrap_or_default())
	});

	// convert to IndexAssignment
	let assignments = assignments
		.iter()
		.map(|assignment| {
			IndexAssignmentOf::<Runtime>::new(assignment, &voter_index, &target_index)
		})
		.collect::<Result<Vec<_>, _>>()
		.expect("test assignments don't contain any voters with too many votes");

	TrimHelpers { voters, assignments, encoded_size_of, voter_index: Box::new(voter_index) }
}

/// Spit out a verifiable raw solution.
///
/// This is a good example of what an offchain miner would do.
pub fn raw_solution() -> RawSolution<SolutionOf<Runtime>> {
	let RoundSnapshot { voters, targets } = MultiPhase::snapshot().unwrap();
	let desired_targets = MultiPhase::desired_targets().unwrap();

	let ElectionResult::<_, SolutionAccuracyOf<Runtime>> { winners: _, assignments } =
		seq_phragmen(desired_targets as usize, targets.clone(), voters.clone(), None).unwrap();

	// closures
	let cache = helpers::generate_voter_cache::<Runtime>(&voters);
	let voter_index = helpers::voter_index_fn_linear::<Runtime>(&voters);
	let target_index = helpers::target_index_fn_linear::<Runtime>(&targets);
	let stake_of = helpers::stake_of_fn::<Runtime>(&voters, &cache);

	let score = {
		let staked = assignment_ratio_to_staked_normalized(assignments.clone(), &stake_of).unwrap();
		to_supports(&staked).evaluate()
	};
	let solution =
		<SolutionOf<Runtime>>::from_assignment(&assignments, &voter_index, &target_index).unwrap();

	let round = MultiPhase::round();
	RawSolution { solution, score, round }
}

pub fn witness() -> SolutionOrSnapshotSize {
	MultiPhase::snapshot()
		.map(|snap| SolutionOrSnapshotSize {
			voters: snap.voters.len() as u32,
			targets: snap.targets.len() as u32,
		})
		.unwrap_or_default()
}

impl frame_system::Config for Runtime {
	type SS58Prefix = ();
	type BaseCallFilter = frame_support::traits::Everything;
	type Origin = Origin;
	type Index = u64;
	type BlockNumber = BlockNumber;
	type Call = Call;
	type Hash = H256;
	type Hashing = BlakeTwo256;
	type AccountId = AccountId;
	type Lookup = IdentityLookup<Self::AccountId>;
	type Header = Header;
	type Event = Event;
	type BlockHashCount = ();
	type DbWeight = ();
	type BlockLength = ();
	type BlockWeights = BlockWeights;
	type Version = ();
	type PalletInfo = PalletInfo;
	type AccountData = pallet_balances::AccountData<u64>;
	type OnNewAccount = ();
	type OnKilledAccount = ();
	type SystemWeightInfo = ();
	type OnSetCode = ();
	type MaxConsumers = ConstU32<16>;
}

const NORMAL_DISPATCH_RATIO: Perbill = Perbill::from_percent(75);
parameter_types! {
	pub const ExistentialDeposit: u64 = 1;
	pub BlockWeights: frame_system::limits::BlockWeights = frame_system::limits::BlockWeights
		::with_sensible_defaults(2 * frame_support::weights::constants::WEIGHT_PER_SECOND, NORMAL_DISPATCH_RATIO);
}

impl pallet_balances::Config for Runtime {
	type Balance = Balance;
	type Event = Event;
	type DustRemoval = ();
	type ExistentialDeposit = ExistentialDeposit;
	type AccountStore = System;
	type MaxLocks = ();
	type MaxReserves = ();
	type ReserveIdentifier = [u8; 8];
	type WeightInfo = ();
}

parameter_types! {
	pub static Targets: Vec<AccountId> = vec![10, 20, 30, 40];
	pub static Voters: Vec<VoterOf<Runtime>> = vec![
		(1, 10, bounded_vec![10, 20]),
		(2, 10, bounded_vec![30, 40]),
		(3, 10, bounded_vec![40]),
		(4, 10, bounded_vec![10, 20, 30, 40]),
		// self votes.
		(10, 10, bounded_vec![10]),
		(20, 20, bounded_vec![20]),
		(30, 30, bounded_vec![30]),
		(40, 40, bounded_vec![40]),
	];

	pub static DesiredTargets: u32 = 2;
	pub static SignedPhase: BlockNumber = 10;
	pub static UnsignedPhase: BlockNumber = 5;
	pub static SignedMaxSubmissions: u32 = 5;
	pub static SignedDepositBase: Balance = 5;
	pub static SignedDepositByte: Balance = 0;
	pub static SignedDepositWeight: Balance = 0;
	pub static SignedRewardBase: Balance = 7;
	pub static SignedMaxWeight: Weight = BlockWeights::get().max_block;
	pub static MinerTxPriority: u64 = 100;
	pub static SolutionImprovementThreshold: Perbill = Perbill::zero();
	pub static OffchainRepeat: BlockNumber = 5;
	pub static MinerMaxWeight: Weight = BlockWeights::get().max_block;
	pub static MinerMaxLength: u32 = 256;
	pub static MockWeightInfo: bool = false;
	pub static MaxElectingVoters: VoterIndex = u32::max_value();
	pub static MaxElectableTargets: TargetIndex = TargetIndex::max_value();

	pub static EpochLength: u64 = 30;
	pub static OnChainFallback: bool = true;
}

pub struct OnChainSeqPhragmen;
impl onchain::ExecutionConfig for OnChainSeqPhragmen {
	type System = Runtime;
	type Solver = SequentialPhragmen<AccountId, SolutionAccuracyOf<Runtime>, Balancing>;
	type DataProvider = StakingMock;
}

pub struct MockFallback;
impl ElectionProvider for MockFallback {
	type AccountId = AccountId;
	type BlockNumber = u64;
	type Error = &'static str;
	type DataProvider = StakingMock;

	fn elect() -> Result<Supports<AccountId>, Self::Error> {
		Self::elect_with_bounds(Bounded::max_value(), Bounded::max_value())
	}
}

impl InstantElectionProvider for MockFallback {
	fn elect_with_bounds(
		max_voters: usize,
		max_targets: usize,
	) -> Result<Supports<Self::AccountId>, Self::Error> {
		if OnChainFallback::get() {
			onchain::UnboundedExecution::<OnChainSeqPhragmen>::elect_with_bounds(
				max_voters,
				max_targets,
			)
			.map_err(|_| "UnboundedExecution failed")
		} else {
			super::NoFallback::<Runtime>::elect_with_bounds(max_voters, max_targets)
		}
	}
}

// Hopefully this won't be too much of a hassle to maintain.
pub struct DualMockWeightInfo;
impl multi_phase::weights::WeightInfo for DualMockWeightInfo {
	fn on_initialize_nothing() -> Weight {
		if MockWeightInfo::get() {
			Zero::zero()
		} else {
			<() as multi_phase::weights::WeightInfo>::on_initialize_nothing()
		}
	}
	fn create_snapshot_internal(v: u32, t: u32) -> Weight {
		if MockWeightInfo::get() {
			Zero::zero()
		} else {
			<() as multi_phase::weights::WeightInfo>::create_snapshot_internal(v, t)
		}
	}
	fn on_initialize_open_signed() -> Weight {
		if MockWeightInfo::get() {
			Zero::zero()
		} else {
			<() as multi_phase::weights::WeightInfo>::on_initialize_open_signed()
		}
	}
	fn on_initialize_open_unsigned() -> Weight {
		if MockWeightInfo::get() {
			Zero::zero()
		} else {
			<() as multi_phase::weights::WeightInfo>::on_initialize_open_unsigned()
		}
	}
	fn elect_queued(a: u32, d: u32) -> Weight {
		if MockWeightInfo::get() {
			Zero::zero()
		} else {
			<() as multi_phase::weights::WeightInfo>::elect_queued(a, d)
		}
	}
	fn finalize_signed_phase_accept_solution() -> Weight {
		if MockWeightInfo::get() {
			Zero::zero()
		} else {
			<() as multi_phase::weights::WeightInfo>::finalize_signed_phase_accept_solution()
		}
	}
	fn finalize_signed_phase_reject_solution() -> Weight {
		if MockWeightInfo::get() {
			Zero::zero()
		} else {
			<() as multi_phase::weights::WeightInfo>::finalize_signed_phase_reject_solution()
		}
	}
	fn submit() -> Weight {
		if MockWeightInfo::get() {
			Zero::zero()
		} else {
			<() as multi_phase::weights::WeightInfo>::submit()
		}
	}
	fn submit_unsigned(v: u32, t: u32, a: u32, d: u32) -> Weight {
		if MockWeightInfo::get() {
			// 10 base
			// 5 per edge.
			(10 as Weight).saturating_add((5 as Weight).saturating_mul(a as Weight))
		} else {
			<() as multi_phase::weights::WeightInfo>::submit_unsigned(v, t, a, d)
		}
	}
	fn feasibility_check(v: u32, t: u32, a: u32, d: u32) -> Weight {
		if MockWeightInfo::get() {
			// 10 base
			// 5 per edge.
			(10 as Weight).saturating_add((5 as Weight).saturating_mul(a as Weight))
		} else {
			<() as multi_phase::weights::WeightInfo>::feasibility_check(v, t, a, d)
		}
	}
}

parameter_types! {
	pub static Balancing: Option<(usize, ExtendedBalance)> = Some((0, 0));
}

pub struct TestBenchmarkingConfig;
impl BenchmarkingConfig for TestBenchmarkingConfig {
	const VOTERS: [u32; 2] = [400, 600];
	const ACTIVE_VOTERS: [u32; 2] = [100, 300];
	const TARGETS: [u32; 2] = [200, 400];
	const DESIRED_TARGETS: [u32; 2] = [100, 180];

	const SNAPSHOT_MAXIMUM_VOTERS: u32 = 1000;
	const MINER_MAXIMUM_VOTERS: u32 = 1000;

	const MAXIMUM_TARGETS: u32 = 200;
}

impl crate::Config for Runtime {
	type Event = Event;
	type Currency = Balances;
	type EstimateCallFee = frame_support::traits::ConstU32<8>;
	type SignedPhase = SignedPhase;
	type UnsignedPhase = UnsignedPhase;
	type SolutionImprovementThreshold = SolutionImprovementThreshold;
	type OffchainRepeat = OffchainRepeat;
	type MinerMaxWeight = MinerMaxWeight;
	type MinerMaxLength = MinerMaxLength;
	type MinerTxPriority = MinerTxPriority;
	type SignedRewardBase = SignedRewardBase;
	type SignedDepositBase = SignedDepositBase;
	type SignedDepositByte = ();
	type SignedDepositWeight = ();
	type SignedMaxWeight = SignedMaxWeight;
	type SignedMaxSubmissions = SignedMaxSubmissions;
	type SlashHandler = ();
	type RewardHandler = ();
	type DataProvider = StakingMock;
	type WeightInfo = DualMockWeightInfo;
	type BenchmarkingConfig = TestBenchmarkingConfig;
	type Fallback = MockFallback;
	type GovernanceFallback = NoFallback<Self>;
	type ForceOrigin = frame_system::EnsureRoot<AccountId>;
	type Solution = TestNposSolution;
	type MaxElectingVoters = MaxElectingVoters;
	type MaxElectableTargets = MaxElectableTargets;
	type Solver = SequentialPhragmen<AccountId, SolutionAccuracyOf<Runtime>, Balancing>;
}

impl<LocalCall> frame_system::offchain::SendTransactionTypes<LocalCall> for Runtime
where
	Call: From<LocalCall>,
{
	type OverarchingCall = Call;
	type Extrinsic = Extrinsic;
}

pub type Extrinsic = sp_runtime::testing::TestXt<Call, ()>;

parameter_types! {
	pub MaxNominations: u32 = <TestNposSolution as NposSolution>::LIMIT as u32;
}

#[derive(Default)]
pub struct ExtBuilder {}

pub struct StakingMock;
impl ElectionDataProvider for StakingMock {
	type AccountId = AccountId;
	type BlockNumber = u64;
	type MaxVotesPerVoter = MaxNominations;

	fn electable_targets(maybe_max_len: Option<usize>) -> data_provider::Result<Vec<AccountId>> {
		let targets = Targets::get();

		if maybe_max_len.map_or(false, |max_len| targets.len() > max_len) {
			return Err("Targets too big")
		}

		Ok(targets)
	}

	fn electing_voters(
		maybe_max_len: Option<usize>,
	) -> data_provider::Result<Vec<VoterOf<Runtime>>> {
		let mut voters = Voters::get();
		if let Some(max_len) = maybe_max_len {
			voters.truncate(max_len)
		}

		Ok(voters)
	}

	fn desired_targets() -> data_provider::Result<u32> {
		Ok(DesiredTargets::get())
	}

	fn next_election_prediction(now: u64) -> u64 {
		now + EpochLength::get() - now % EpochLength::get()
	}

	#[cfg(feature = "runtime-benchmarks")]
	fn put_snapshot(
		voters: Vec<VoterOf<Runtime>>,
		targets: Vec<AccountId>,
		_target_stake: Option<VoteWeight>,
	) {
		Targets::set(targets);
		Voters::set(voters);
	}

	#[cfg(feature = "runtime-benchmarks")]
	fn clear() {
		Targets::set(vec![]);
		Voters::set(vec![]);
	}

	#[cfg(feature = "runtime-benchmarks")]
	fn add_voter(
		voter: AccountId,
		weight: VoteWeight,
		targets: frame_support::BoundedVec<AccountId, Self::MaxVotesPerVoter>,
	) {
		let mut current = Voters::get();
		current.push((voter, weight, targets));
		Voters::set(current);
	}

	#[cfg(feature = "runtime-benchmarks")]
	fn add_target(target: AccountId) {
		let mut current = Targets::get();
		current.push(target);
		Targets::set(current);

		// to be on-par with staking, we add a self vote as well. the stake is really not that
		// important.
		let mut current = Voters::get();
		current.push((target, ExistentialDeposit::get() as u64, bounded_vec![target]));
		Voters::set(current);
	}
}

impl ExtBuilder {
	pub fn miner_tx_priority(self, p: u64) -> Self {
		<MinerTxPriority>::set(p);
		self
	}
	pub fn solution_improvement_threshold(self, p: Perbill) -> Self {
		<SolutionImprovementThreshold>::set(p);
		self
	}
	pub fn phases(self, signed: BlockNumber, unsigned: BlockNumber) -> Self {
		<SignedPhase>::set(signed);
		<UnsignedPhase>::set(unsigned);
		self
	}
	pub fn onchain_fallback(self, onchain: bool) -> Self {
		<OnChainFallback>::set(onchain);
		self
	}
	pub fn miner_weight(self, weight: Weight) -> Self {
		<MinerMaxWeight>::set(weight);
		self
	}
	pub fn mock_weight_info(self, mock: bool) -> Self {
		<MockWeightInfo>::set(mock);
		self
	}
	pub fn desired_targets(self, t: u32) -> Self {
		<DesiredTargets>::set(t);
		self
	}
	pub fn add_voter(
		self,
		who: AccountId,
		stake: Balance,
		targets: BoundedVec<AccountId, MaxNominations>,
	) -> Self {
		VOTERS.with(|v| v.borrow_mut().push((who, stake, targets)));
		self
	}
	pub fn signed_max_submission(self, count: u32) -> Self {
		<SignedMaxSubmissions>::set(count);
		self
	}
	pub fn signed_deposit(self, base: u64, byte: u64, weight: u64) -> Self {
		<SignedDepositBase>::set(base);
		<SignedDepositByte>::set(byte);
		<SignedDepositWeight>::set(weight);
		self
	}
	pub fn signed_weight(self, weight: Weight) -> Self {
		<SignedMaxWeight>::set(weight);
		self
	}
	pub fn build(self) -> sp_io::TestExternalities {
		sp_tracing::try_init_simple();
		let mut storage =
			frame_system::GenesisConfig::default().build_storage::<Runtime>().unwrap();

		let _ = pallet_balances::GenesisConfig::<Runtime> {
			balances: vec![
				// bunch of account for submitting stuff only.
				(99, 100),
				(999, 100),
				(9999, 100),
			],
		}
		.assimilate_storage(&mut storage);

		sp_io::TestExternalities::from(storage)
	}

	pub fn build_offchainify(
		self,
		iters: u32,
	) -> (sp_io::TestExternalities, Arc<RwLock<PoolState>>) {
		let mut ext = self.build();
		let (offchain, offchain_state) = TestOffchainExt::new();
		let (pool, pool_state) = TestTransactionPoolExt::new();

		let mut seed = [0_u8; 32];
		seed[0..4].copy_from_slice(&iters.to_le_bytes());
		offchain_state.write().seed = seed;

		ext.register_extension(OffchainDbExt::new(offchain.clone()));
		ext.register_extension(OffchainWorkerExt::new(offchain));
		ext.register_extension(TransactionPoolExt::new(pool));

		(ext, pool_state)
	}

	pub fn build_and_execute(self, test: impl FnOnce() -> ()) {
		self.build().execute_with(test)
	}
}

pub(crate) fn balances(who: &AccountId) -> (Balance, Balance) {
	(Balances::free_balance(who), Balances::reserved_balance(who))
}<|MERGE_RESOLUTION|>--- conflicted
+++ resolved
@@ -74,11 +74,7 @@
 		VoterIndex = VoterIndex,
 		TargetIndex = TargetIndex,
 		Accuracy = PerU16,
-<<<<<<< HEAD
-		MaxVoters = ConstU32::<20>
-=======
 		MaxVoters = ConstU32::<2_000>
->>>>>>> 6f411cdb
 	>(16)
 );
 
