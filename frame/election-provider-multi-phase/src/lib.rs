// This file is part of Substrate.

// Copyright (C) 2021-2022 Parity Technologies (UK) Ltd.
// SPDX-License-Identifier: Apache-2.0

// Licensed under the Apache License, Version 2.0 (the "License");
// you may not use this file except in compliance with the License.
// You may obtain a copy of the License at
//
// 	http://www.apache.org/licenses/LICENSE-2.0
//
// Unless required by applicable law or agreed to in writing, software
// distributed under the License is distributed on an "AS IS" BASIS,
// WITHOUT WARRANTIES OR CONDITIONS OF ANY KIND, either express or implied.
// See the License for the specific language governing permissions and
// limitations under the License.

//! # Multi phase, offchain election provider pallet.
//!
//! Currently, this election-provider has two distinct phases (see [`Phase`]), **signed** and
//! **unsigned**.
//!
//! ## Phases
//!
//! The timeline of pallet is as follows. At each block,
//! [`frame_election_provider_support::ElectionDataProvider::next_election_prediction`] is used to
//! estimate the time remaining to the next call to
//! [`frame_election_provider_support::ElectionProvider::elect`]. Based on this, a phase is chosen.
//! The timeline is as follows.
//!
//! ```ignore
//!                                                                    elect()
//!                 +   <--T::SignedPhase-->  +  <--T::UnsignedPhase-->   +
//!   +-------------------------------------------------------------------+
//!    Phase::Off   +       Phase::Signed     +      Phase::Unsigned      +
//! ```
//!
//! Note that the unsigned phase starts [`pallet::Config::UnsignedPhase`] blocks before the
//! `next_election_prediction`, but only ends when a call to [`ElectionProvider::elect`] happens. If
//! no `elect` happens, the signed phase is extended.
//!
//! > Given this, it is rather important for the user of this pallet to ensure it always terminates
//! election via `elect` before requesting a new one.
//!
//! Each of the phases can be disabled by essentially setting their length to zero. If both phases
//! have length zero, then the pallet essentially runs only the fallback strategy, denoted by
//! [`Config::Fallback`].
//!
//! ### Signed Phase
//!
//! In the signed phase, solutions (of type [`RawSolution`]) are submitted and queued on chain. A
//! deposit is reserved, based on the size of the solution, for the cost of keeping this solution
//! on-chain for a number of blocks, and the potential weight of the solution upon being checked. A
//! maximum of `pallet::Config::SignedMaxSubmissions` solutions are stored. The queue is always
//! sorted based on score (worse to best).
//!
//! Upon arrival of a new solution:
//!
//! 1. If the queue is not full, it is stored in the appropriate sorted index.
//! 2. If the queue is full but the submitted solution is better than one of the queued ones, the
//!    worse solution is discarded, the bond of the outgoing solution is returned, and the new
//!    solution is stored in the correct index.
//! 3. If the queue is full and the solution is not an improvement compared to any of the queued
//!    ones, it is instantly rejected and no additional bond is reserved.
//!
//! A signed solution cannot be reversed, taken back, updated, or retracted. In other words, the
//! origin can not bail out in any way, if their solution is queued.
//!
//! Upon the end of the signed phase, the solutions are examined from best to worse (i.e. `pop()`ed
//! until drained). Each solution undergoes an expensive `Pallet::feasibility_check`, which ensures
//! the score claimed by this score was correct, and it is valid based on the election data (i.e.
//! votes and targets). At each step, if the current best solution passes the feasibility check,
//! it is considered to be the best one. The sender of the origin is rewarded, and the rest of the
//! queued solutions get their deposit back and are discarded, without being checked.
//!
//! The following example covers all of the cases at the end of the signed phase:
//!
//! ```ignore
//! Queue
//! +-------------------------------+
//! |Solution(score=20, valid=false)| +-->  Slashed
//! +-------------------------------+
//! |Solution(score=15, valid=true )| +-->  Rewarded, Saved
//! +-------------------------------+
//! |Solution(score=10, valid=true )| +-->  Discarded
//! +-------------------------------+
//! |Solution(score=05, valid=false)| +-->  Discarded
//! +-------------------------------+
//! |             None              |
//! +-------------------------------+
//! ```
//!
//! Note that both of the bottom solutions end up being discarded and get their deposit back,
//! despite one of them being *invalid*.
//!
//! ## Unsigned Phase
//!
//! The unsigned phase will always follow the signed phase, with the specified duration. In this
//! phase, only validator nodes can submit solutions. A validator node who has offchain workers
//! enabled will start to mine a solution in this phase and submits it back to the chain as an
//! unsigned transaction, thus the name _unsigned_ phase. This unsigned transaction can never be
//! valid if propagated, and it acts similar to an inherent.
//!
//! Validators will only submit solutions if the one that they have computed is sufficiently better
//! than the best queued one (see [`pallet::Config::BetterUnsignedThreshold`]) and will limit the
//! weight of the solution to [`MinerConfig::MaxWeight`].
//!
//! The unsigned phase can be made passive depending on how the previous signed phase went, by
//! setting the first inner value of [`Phase`] to `false`. For now, the signed phase is always
//! active.
//!
//! ### Fallback
//!
//! If we reach the end of both phases (i.e. call to [`ElectionProvider::elect`] happens) and no
//! good solution is queued, then the fallback strategy [`pallet::Config::Fallback`] is used to
//! determine what needs to be done. The on-chain election is slow, and contains no balancing or
//! reduction post-processing. [`NoFallback`] does nothing and enables [`Phase::Emergency`], which
//! is a more *fail-safe* approach.
//!
//! ### Emergency Phase
//!
//! If, for any of the below reasons:
//!
//! 1. No **signed** or **unsigned** solution submitted, and no successful [`Config::Fallback`] is
//!    provided
//! 2. Any other unforeseen internal error
//!
//! A call to `T::ElectionProvider::elect` is made, and `Ok(_)` cannot be returned, then the pallet
//! proceeds to the [`Phase::Emergency`]. During this phase, any solution can be submitted from
//! [`Config::ForceOrigin`], without any checking, via [`Pallet::set_emergency_election_result`]
//! transaction. Hence, `[`Config::ForceOrigin`]` should only be set to a trusted origin, such as
//! the council or root. Once submitted, the forced solution is kept in [`QueuedSolution`] until the
//! next call to `T::ElectionProvider::elect`, where it is returned and [`Phase`] goes back to
//! `Off`.
//!
//! This implies that the user of this pallet (i.e. a staking pallet) should re-try calling
//! `T::ElectionProvider::elect` in case of error, until `OK(_)` is returned.
//!
//! To generate an emergency solution, one must only provide one argument: [`Supports`]. This is
//! essentially a collection of elected winners for the election, and voters who support them. The
//! supports can be generated by any means. In the simplest case, it could be manual. For example,
//! in the case of massive network failure or misbehavior, [`Config::ForceOrigin`] might decide to
//! select only a small number of emergency winners (which would greatly restrict the next validator
//! set, if this pallet is used with `pallet-staking`). If the failure is for other technical
//! reasons, then a simple and safe way to generate supports is using the staking-miner binary
//! provided in the Polkadot repository. This binary has a subcommand named `emergency-solution`
//! which is capable of connecting to a live network, and generating appropriate `supports` using a
//! standard algorithm, and outputting the `supports` in hex format, ready for submission. Note that
//! while this binary lives in the Polkadot repository, this particular subcommand of it can work
//! against any substrate-based chain.
//!
//! See the `staking-miner` documentation in the Polkadot repository for more information.
//!
//! ## Feasible Solution (correct solution)
//!
//! All submissions must undergo a feasibility check. Signed solutions are checked one by one at the
//! end of the signed phase, and the unsigned solutions are checked on the spot. A feasible solution
//! is as follows:
//!
//! 0. **all** of the used indices must be correct.
//! 1. present *exactly* correct number of winners.
//! 2. any assignment is checked to match with [`RoundSnapshot::voters`].
//! 3. the claimed score is valid, based on the fixed point arithmetic accuracy.
//!
//! ## Accuracy
//!
//! The accuracy of the election is configured via [`SolutionAccuracyOf`] which is the accuracy that
//! the submitted solutions must adhere to.
//!
//! Note that the accuracy is of great importance. The offchain solution should be as small as
//! possible, reducing solutions size/weight.
//!
//! ## Error types
//!
//! This pallet provides a verbose error system to ease future debugging and debugging. The overall
//! hierarchy of errors is as follows:
//!
//! 1. [`pallet::Error`]: These are the errors that can be returned in the dispatchables of the
//!    pallet, either signed or unsigned. Since decomposition with nested enums is not possible
//!    here, they are prefixed with the logical sub-system to which they belong.
//! 2. [`ElectionError`]: These are the errors that can be generated while the pallet is doing
//!    something in automatic scenarios, such as `offchain_worker` or `on_initialize`. These errors
//!    are helpful for logging and are thus nested as:
//!    - [`ElectionError::Miner`]: wraps a [`unsigned::MinerError`].
//!    - [`ElectionError::Feasibility`]: wraps a [`FeasibilityError`].
//!    - [`ElectionError::Fallback`]: wraps a fallback error.
//!    - [`ElectionError::DataProvider`]: wraps a static str.
//!
//! Note that there could be an overlap between these sub-errors. For example, A
//! `SnapshotUnavailable` can happen in both miner and feasibility check phase.
//!
//! ## Future Plans
//!
//! **Emergency-phase recovery script**: This script should be taken out of staking-miner in
//! polkadot and ideally live in `substrate/utils/frame/elections`.
//!
//! **Challenge Phase**. We plan on adding a third phase to the pallet, called the challenge phase.
//! This is a phase in which no further solutions are processed, and the current best solution might
//! be challenged by anyone (signed or unsigned). The main plan here is to enforce the solution to
//! be PJR. Checking PJR on-chain is quite expensive, yet proving that a solution is **not** PJR is
//! rather cheap. If a queued solution is successfully proven bad:
//!
//! 1. We must surely slash whoever submitted that solution (might be a challenge for unsigned
//!    solutions).
//! 2. We will fallback to the emergency strategy (likely extending the current era).
//!
//! **Bailing out**. The functionality of bailing out of a queued solution is nice. A miner can
//! submit a solution as soon as they _think_ it is high probability feasible, and do the checks
//! afterwards, and remove their solution (for a small cost of probably just transaction fees, or a
//! portion of the bond).
//!
//! **Conditionally open unsigned phase**: Currently, the unsigned phase is always opened. This is
//! useful because an honest validator will run substrate OCW code, which should be good enough to
//! trump a mediocre or malicious signed submission (assuming in the absence of honest signed bots).
//! If there are signed submissions, they can be checked against an absolute measure (e.g. PJR),
//! then we can only open the unsigned phase in extreme conditions (i.e. "no good signed solution
//! received") to spare some work for the active validators.
//!
//! **Allow smaller solutions and build up**: For now we only allow solutions that are exactly
//! [`DesiredTargets`], no more, no less. Over time, we can change this to a [min, max] where any
//! solution within this range is acceptable, where bigger solutions are prioritized.
//!
//! **Score based on (byte) size**: We should always prioritize small solutions over bigger ones, if
//! there is a tie. Even more harsh should be to enforce the bound of the `reduce` algorithm.
//!
//! **Take into account the encode/decode weight in benchmarks.** Currently, we only take into
//! account the weight of encode/decode in the `submit_unsigned` given its priority. Nonetheless,
//! all operations on the solution and the snapshot are worthy of taking this into account.

#![cfg_attr(not(feature = "std"), no_std)]

use codec::{Decode, Encode};
use frame_election_provider_support::{
	ElectionDataProvider, ElectionProvider, ElectionProviderBase, InstantElectionProvider,
	NposSolution,
};
use frame_support::{
	dispatch::DispatchClass,
	ensure,
	traits::{Currency, Get, OnUnbalanced, ReservableCurrency},
	weights::Weight,
};
use frame_system::{ensure_none, offchain::SendTransactionTypes};
use scale_info::TypeInfo;
use sp_arithmetic::{
	traits::{Bounded, CheckedAdd, Zero},
	UpperOf,
};
use sp_npos_elections::{
	assignment_ratio_to_staked_normalized, ElectionScore, EvaluateSupport, Supports, VoteWeight,
};
use sp_runtime::{
	transaction_validity::{
		InvalidTransaction, TransactionPriority, TransactionSource, TransactionValidity,
		TransactionValidityError, ValidTransaction,
	},
	DispatchError, ModuleError, PerThing, Perbill, RuntimeDebug, SaturatedConversion,
};
use sp_std::prelude::*;

#[cfg(feature = "runtime-benchmarks")]
mod benchmarking;
#[cfg(test)]
mod mock;
#[macro_use]
pub mod helpers;

const LOG_TARGET: &str = "runtime::election-provider";

pub mod signed;
pub mod unsigned;
pub mod weights;
use unsigned::VoterOf;
pub use weights::WeightInfo;

pub use signed::{
	BalanceOf, NegativeImbalanceOf, PositiveImbalanceOf, SignedSubmission, SignedSubmissionOf,
	SignedSubmissions, SubmissionIndicesOf,
};
pub use unsigned::{Miner, MinerConfig};

/// The solution type used by this crate.
pub type SolutionOf<T> = <T as MinerConfig>::Solution;

/// The voter index. Derived from [`SolutionOf`].
pub type SolutionVoterIndexOf<T> = <SolutionOf<T> as NposSolution>::VoterIndex;
/// The target index. Derived from [`SolutionOf`].
pub type SolutionTargetIndexOf<T> = <SolutionOf<T> as NposSolution>::TargetIndex;
/// The accuracy of the election, when submitted from offchain. Derived from [`SolutionOf`].
pub type SolutionAccuracyOf<T> =
	<SolutionOf<<T as crate::Config>::MinerConfig> as NposSolution>::Accuracy;
/// The fallback election type.
pub type FallbackErrorOf<T> = <<T as crate::Config>::Fallback as ElectionProviderBase>::Error;

/// Configuration for the benchmarks of the pallet.
pub trait BenchmarkingConfig {
	/// Range of voters.
	const VOTERS: [u32; 2];
	/// Range of targets.
	const TARGETS: [u32; 2];
	/// Range of active voters.
	const ACTIVE_VOTERS: [u32; 2];
	/// Range of desired targets.
	const DESIRED_TARGETS: [u32; 2];
	/// Maximum number of voters expected. This is used only for memory-benchmarking of snapshot.
	const SNAPSHOT_MAXIMUM_VOTERS: u32;
	/// Maximum number of voters expected. This is used only for memory-benchmarking of miner.
	const MINER_MAXIMUM_VOTERS: u32;
	/// Maximum number of targets expected. This is used only for memory-benchmarking.
	const MAXIMUM_TARGETS: u32;
}

/// A fallback implementation that transitions the pallet to the emergency phase.
pub struct NoFallback<T>(sp_std::marker::PhantomData<T>);

impl<T: Config> ElectionProviderBase for NoFallback<T> {
	type AccountId = T::AccountId;
	type BlockNumber = T::BlockNumber;
	type DataProvider = T::DataProvider;
	type Error = &'static str;

	fn ongoing() -> bool {
		false
	}
}

impl<T: Config> ElectionProvider for NoFallback<T> {
	fn elect() -> Result<Supports<T::AccountId>, Self::Error> {
		// Do nothing, this will enable the emergency phase.
		Err("NoFallback.")
	}
}

impl<T: Config> InstantElectionProvider for NoFallback<T> {
	fn elect_with_bounds(_: usize, _: usize) -> Result<Supports<T::AccountId>, Self::Error> {
		Err("NoFallback.")
	}
}

/// Current phase of the pallet.
#[derive(PartialEq, Eq, Clone, Copy, Encode, Decode, Debug, TypeInfo)]
pub enum Phase<Bn> {
	/// Nothing, the election is not happening.
	Off,
	/// Signed phase is open.
	Signed,
	/// Unsigned phase. First element is whether it is active or not, second the starting block
	/// number.
	///
	/// We do not yet check whether the unsigned phase is active or passive. The intent is for the
	/// blockchain to be able to declare: "I believe that there exists an adequate signed
	/// solution," advising validators not to bother running the unsigned offchain worker.
	///
	/// As validator nodes are free to edit their OCW code, they could simply ignore this advisory
	/// and always compute their own solution. However, by default, when the unsigned phase is
	/// passive, the offchain workers will not bother running.
	Unsigned((bool, Bn)),
	/// The emergency phase. This is enabled upon a failing call to `T::ElectionProvider::elect`.
	/// After that, the only way to leave this phase is through a successful
	/// `T::ElectionProvider::elect`.
	Emergency,
}

impl<Bn> Default for Phase<Bn> {
	fn default() -> Self {
		Phase::Off
	}
}

impl<Bn: PartialEq + Eq> Phase<Bn> {
	/// Whether the phase is emergency or not.
	pub fn is_emergency(&self) -> bool {
		matches!(self, Phase::Emergency)
	}

	/// Whether the phase is signed or not.
	pub fn is_signed(&self) -> bool {
		matches!(self, Phase::Signed)
	}

	/// Whether the phase is unsigned or not.
	pub fn is_unsigned(&self) -> bool {
		matches!(self, Phase::Unsigned(_))
	}

	/// Whether the phase is unsigned and open or not, with specific start.
	pub fn is_unsigned_open_at(&self, at: Bn) -> bool {
		matches!(self, Phase::Unsigned((true, real)) if *real == at)
	}

	/// Whether the phase is unsigned and open or not.
	pub fn is_unsigned_open(&self) -> bool {
		matches!(self, Phase::Unsigned((true, _)))
	}

	/// Whether the phase is off or not.
	pub fn is_off(&self) -> bool {
		matches!(self, Phase::Off)
	}
}

/// The type of `Computation` that provided this election data.
#[derive(PartialEq, Eq, Clone, Copy, Encode, Decode, Debug, TypeInfo)]
pub enum ElectionCompute {
	/// Election was computed on-chain.
	OnChain,
	/// Election was computed with a signed submission.
	Signed,
	/// Election was computed with an unsigned submission.
	Unsigned,
	/// Election was computed using the fallback
	Fallback,
	/// Election was computed with emergency status.
	Emergency,
}

impl Default for ElectionCompute {
	fn default() -> Self {
		ElectionCompute::OnChain
	}
}

/// A raw, unchecked solution.
///
/// This is what will get submitted to the chain.
///
/// Such a solution should never become effective in anyway before being checked by the
/// `Pallet::feasibility_check`.
#[derive(PartialEq, Eq, Clone, Encode, Decode, RuntimeDebug, PartialOrd, Ord, TypeInfo)]
pub struct RawSolution<S> {
	/// the solution itself.
	pub solution: S,
	/// The _claimed_ score of the solution.
	pub score: ElectionScore,
	/// The round at which this solution should be submitted.
	pub round: u32,
}

impl<C: Default> Default for RawSolution<C> {
	fn default() -> Self {
		// Round 0 is always invalid, only set this to 1.
		Self { round: 1, solution: Default::default(), score: Default::default() }
	}
}

/// A checked solution, ready to be enacted.
#[derive(PartialEq, Eq, Clone, Encode, Decode, RuntimeDebug, Default, TypeInfo)]
pub struct ReadySolution<A> {
	/// The final supports of the solution.
	///
	/// This is target-major vector, storing each winners, total backing, and each individual
	/// backer.
	pub supports: Supports<A>,
	/// The score of the solution.
	///
	/// This is needed to potentially challenge the solution.
	pub score: ElectionScore,
	/// How this election was computed.
	pub compute: ElectionCompute,
}

/// A snapshot of all the data that is needed for en entire round. They are provided by
/// [`ElectionDataProvider`] and are kept around until the round is finished.
///
/// These are stored together because they are often accessed together.
#[derive(PartialEq, Eq, Clone, Encode, Decode, RuntimeDebug, Default, TypeInfo)]
#[codec(mel_bound())]
#[scale_info(skip_type_params(T))]
pub struct RoundSnapshot<T: Config> {
	/// All of the voters.
	pub voters: Vec<VoterOf<T>>,
	/// All of the targets.
	pub targets: Vec<T::AccountId>,
}

/// Encodes the length of a solution or a snapshot.
///
/// This is stored automatically on-chain, and it contains the **size of the entire snapshot**.
/// This is also used in dispatchables as weight witness data and should **only contain the size of
/// the presented solution**, not the entire snapshot.
#[derive(PartialEq, Eq, Clone, Copy, Encode, Decode, Debug, Default, TypeInfo)]
pub struct SolutionOrSnapshotSize {
	/// The length of voters.
	#[codec(compact)]
	pub voters: u32,
	/// The length of targets.
	#[codec(compact)]
	pub targets: u32,
}

/// Internal errors of the pallet.
///
/// Note that this is different from [`pallet::Error`].
#[derive(frame_support::DebugNoBound)]
#[cfg_attr(feature = "runtime-benchmarks", derive(strum::IntoStaticStr))]
pub enum ElectionError<T: Config> {
	/// An error happened in the feasibility check sub-system.
	Feasibility(FeasibilityError),
	/// An error in the miner (offchain) sub-system.
	Miner(unsigned::MinerError),
	/// An error happened in the data provider.
	DataProvider(&'static str),
	/// An error nested in the fallback.
	Fallback(FallbackErrorOf<T>),
	/// No solution has been queued.
	NothingQueued,
}

// NOTE: we have to do this manually because of the additional where clause needed on
// `FallbackErrorOf<T>`.
#[cfg(test)]
impl<T: Config> PartialEq for ElectionError<T>
where
	FallbackErrorOf<T>: PartialEq,
{
	fn eq(&self, other: &Self) -> bool {
		use ElectionError::*;
		match (self, other) {
			(&Feasibility(ref x), &Feasibility(ref y)) if x == y => true,
			(&Miner(ref x), &Miner(ref y)) if x == y => true,
			(&DataProvider(ref x), &DataProvider(ref y)) if x == y => true,
			(&Fallback(ref x), &Fallback(ref y)) if x == y => true,
			_ => false,
		}
	}
}

impl<T: Config> From<FeasibilityError> for ElectionError<T> {
	fn from(e: FeasibilityError) -> Self {
		ElectionError::Feasibility(e)
	}
}

impl<T: Config> From<unsigned::MinerError> for ElectionError<T> {
	fn from(e: unsigned::MinerError) -> Self {
		ElectionError::Miner(e)
	}
}

/// Errors that can happen in the feasibility check.
#[derive(Debug, Eq, PartialEq)]
#[cfg_attr(feature = "runtime-benchmarks", derive(strum::IntoStaticStr))]
pub enum FeasibilityError {
	/// Wrong number of winners presented.
	WrongWinnerCount,
	/// The snapshot is not available.
	///
	/// Kinda defensive: The pallet should technically never attempt to do a feasibility check when
	/// no snapshot is present.
	SnapshotUnavailable,
	/// Internal error from the election crate.
	NposElection(sp_npos_elections::Error),
	/// A vote is invalid.
	InvalidVote,
	/// A voter is invalid.
	InvalidVoter,
	/// The given score was invalid.
	InvalidScore,
	/// The provided round is incorrect.
	InvalidRound,
	/// Comparison against `MinimumUntrustedScore` failed.
	UntrustedScoreTooLow,
}

impl From<sp_npos_elections::Error> for FeasibilityError {
	fn from(e: sp_npos_elections::Error) -> Self {
		FeasibilityError::NposElection(e)
	}
}

pub use pallet::*;
#[frame_support::pallet]
pub mod pallet {
	use super::*;
	use frame_election_provider_support::{InstantElectionProvider, NposSolver};
	use frame_support::{pallet_prelude::*, traits::EstimateCallFee};
	use frame_system::pallet_prelude::*;

	#[pallet::config]
	pub trait Config: frame_system::Config + SendTransactionTypes<Call<Self>> {
		type RuntimeEvent: From<Event<Self>>
			+ IsType<<Self as frame_system::Config>::RuntimeEvent>
			+ TryInto<Event<Self>>;

		/// Currency type.
		type Currency: ReservableCurrency<Self::AccountId> + Currency<Self::AccountId>;

		/// Something that can predict the fee of a call. Used to sensibly distribute rewards.
		type EstimateCallFee: EstimateCallFee<Call<Self>, BalanceOf<Self>>;

		/// Duration of the unsigned phase.
		#[pallet::constant]
		type UnsignedPhase: Get<Self::BlockNumber>;
		/// Duration of the signed phase.
		#[pallet::constant]
		type SignedPhase: Get<Self::BlockNumber>;

		/// The minimum amount of improvement to the solution score that defines a solution as
		/// "better" in the Signed phase.
		#[pallet::constant]
		type BetterSignedThreshold: Get<Perbill>;

		/// The minimum amount of improvement to the solution score that defines a solution as
		/// "better" in the Unsigned phase.
		#[pallet::constant]
		type BetterUnsignedThreshold: Get<Perbill>;

		/// The repeat threshold of the offchain worker.
		///
		/// For example, if it is 5, that means that at least 5 blocks will elapse between attempts
		/// to submit the worker's solution.
		#[pallet::constant]
		type OffchainRepeat: Get<Self::BlockNumber>;

		/// The priority of the unsigned transaction submitted in the unsigned-phase
		#[pallet::constant]
		type MinerTxPriority: Get<TransactionPriority>;

		/// Configurations of the embedded miner.
		///
		/// Any external software implementing this can use the [`unsigned::Miner`] type provided,
		/// which can mine new solutions and trim them accordingly.
		type MinerConfig: crate::unsigned::MinerConfig<
			AccountId = Self::AccountId,
			MaxVotesPerVoter = <Self::DataProvider as ElectionDataProvider>::MaxVotesPerVoter,
		>;

		/// Maximum number of signed submissions that can be queued.
		///
		/// It is best to avoid adjusting this during an election, as it impacts downstream data
		/// structures. In particular, `SignedSubmissionIndices<T>` is bounded on this value. If you
		/// update this value during an election, you _must_ ensure that
		/// `SignedSubmissionIndices.len()` is less than or equal to the new value. Otherwise,
		/// attempts to submit new solutions may cause a runtime panic.
		#[pallet::constant]
		type SignedMaxSubmissions: Get<u32>;

		/// Maximum weight of a signed solution.
		///
		/// If [`Config::MinerConfig`] is being implemented to submit signed solutions (outside of
		/// this pallet), then [`MinerConfig::solution_weight`] is used to compare against
		/// this value.
		#[pallet::constant]
		type SignedMaxWeight: Get<Weight>;

		/// The maximum amount of unchecked solutions to refund the call fee for.
		#[pallet::constant]
		type SignedMaxRefunds: Get<u32>;

		/// Base reward for a signed solution
		#[pallet::constant]
		type SignedRewardBase: Get<BalanceOf<Self>>;

		/// Base deposit for a signed solution.
		#[pallet::constant]
		type SignedDepositBase: Get<BalanceOf<Self>>;

		/// Per-byte deposit for a signed solution.
		#[pallet::constant]
		type SignedDepositByte: Get<BalanceOf<Self>>;

		/// Per-weight deposit for a signed solution.
		#[pallet::constant]
		type SignedDepositWeight: Get<BalanceOf<Self>>;

		/// The maximum number of electing voters to put in the snapshot. At the moment, snapshots
		/// are only over a single block, but once multi-block elections are introduced they will
		/// take place over multiple blocks.
		#[pallet::constant]
		type MaxElectingVoters: Get<SolutionVoterIndexOf<Self::MinerConfig>>;

		/// The maximum number of electable targets to put in the snapshot.
		#[pallet::constant]
		type MaxElectableTargets: Get<SolutionTargetIndexOf<Self::MinerConfig>>;

		/// Handler for the slashed deposits.
		type SlashHandler: OnUnbalanced<NegativeImbalanceOf<Self>>;

		/// Handler for the rewards.
		type RewardHandler: OnUnbalanced<PositiveImbalanceOf<Self>>;

		/// Something that will provide the election data.
		type DataProvider: ElectionDataProvider<
			AccountId = Self::AccountId,
			BlockNumber = Self::BlockNumber,
		>;

		/// Configuration for the fallback.
		type Fallback: InstantElectionProvider<
			AccountId = Self::AccountId,
			BlockNumber = Self::BlockNumber,
			DataProvider = Self::DataProvider,
		>;

		/// Configuration of the governance-only fallback.
		///
		/// As a side-note, it is recommend for test-nets to use `type ElectionProvider =
		/// BoundedExecution<_>` if the test-net is not expected to have thousands of nominators.
		type GovernanceFallback: InstantElectionProvider<
			AccountId = Self::AccountId,
			BlockNumber = Self::BlockNumber,
			DataProvider = Self::DataProvider,
		>;

		/// OCW election solution miner algorithm implementation.
		type Solver: NposSolver<AccountId = Self::AccountId>;

		/// Origin that can control this pallet. Note that any action taken by this origin (such)
		/// as providing an emergency solution is not checked. Thus, it must be a trusted origin.
		type ForceOrigin: EnsureOrigin<Self::RuntimeOrigin>;

		/// The configuration of benchmarking.
		type BenchmarkingConfig: BenchmarkingConfig;

		/// The weight of the pallet.
		type WeightInfo: WeightInfo;
	}

	// Expose miner configs over the metadata such that they can be re-implemented.
	#[pallet::extra_constants]
	impl<T: Config> Pallet<T> {
		#[pallet::constant_name(MinerMaxLength)]
		fn max_length() -> u32 {
			<T::MinerConfig as MinerConfig>::MaxLength::get()
		}

		#[pallet::constant_name(MinerMaxWeight)]
		fn max_weight() -> Weight {
			<T::MinerConfig as MinerConfig>::MaxWeight::get()
		}

		#[pallet::constant_name(MinerMaxVotesPerVoter)]
		fn max_votes_per_voter() -> u32 {
			<T::MinerConfig as MinerConfig>::MaxVotesPerVoter::get()
		}
	}

	#[pallet::hooks]
	impl<T: Config> Hooks<BlockNumberFor<T>> for Pallet<T> {
		fn on_initialize(now: T::BlockNumber) -> Weight {
			let next_election = T::DataProvider::next_election_prediction(now).max(now);

			let signed_deadline = T::SignedPhase::get() + T::UnsignedPhase::get();
			let unsigned_deadline = T::UnsignedPhase::get();

			let remaining = next_election - now;
			let current_phase = Self::current_phase();

			log!(
				trace,
				"current phase {:?}, next election {:?}, metadata: {:?}",
				current_phase,
				next_election,
				Self::snapshot_metadata()
			);
			match current_phase {
				Phase::Off if remaining <= signed_deadline && remaining > unsigned_deadline => {
					// NOTE: if signed-phase length is zero, second part of the if-condition fails.
					match Self::create_snapshot() {
						Ok(_) => {
							Self::on_initialize_open_signed();
							T::WeightInfo::on_initialize_open_signed()
						},
						Err(why) => {
							// Not much we can do about this at this point.
							log!(warn, "failed to open signed phase due to {:?}", why);
							T::WeightInfo::on_initialize_nothing()
						},
					}
				},
				Phase::Signed | Phase::Off
					if remaining <= unsigned_deadline && remaining > Zero::zero() =>
				{
					// our needs vary according to whether or not the unsigned phase follows a
					// signed phase
					let (need_snapshot, enabled) = if current_phase == Phase::Signed {
						// there was previously a signed phase: close the signed phase, no need for
						// snapshot.
						//
						// Notes:
						//
						//   - `Self::finalize_signed_phase()` also appears in `fn do_elect`. This
						//     is a guard against the case that `elect` is called prematurely. This
						//     adds a small amount of overhead, but that is unfortunately
						//     unavoidable.
						let _ = Self::finalize_signed_phase();
						// In the future we can consider disabling the unsigned phase if the signed
						// phase completes successfully, but for now we're enabling it
						// unconditionally as a defensive measure.
						(false, true)
					} else {
						// No signed phase: create a new snapshot, definitely `enable` the unsigned
						// phase.
						(true, true)
					};

					if need_snapshot {
						match Self::create_snapshot() {
							Ok(_) => {
								Self::on_initialize_open_unsigned(enabled, now);
								T::WeightInfo::on_initialize_open_unsigned()
							},
							Err(why) => {
								log!(warn, "failed to open unsigned phase due to {:?}", why);
								T::WeightInfo::on_initialize_nothing()
							},
						}
					} else {
						Self::on_initialize_open_unsigned(enabled, now);
						T::WeightInfo::on_initialize_open_unsigned()
					}
				},
				_ => T::WeightInfo::on_initialize_nothing(),
			}
		}

		fn offchain_worker(now: T::BlockNumber) {
			use sp_runtime::offchain::storage_lock::{BlockAndTime, StorageLock};

			// Create a lock with the maximum deadline of number of blocks in the unsigned phase.
			// This should only come useful in an **abrupt** termination of execution, otherwise the
			// guard will be dropped upon successful execution.
			let mut lock =
				StorageLock::<BlockAndTime<frame_system::Pallet<T>>>::with_block_deadline(
					unsigned::OFFCHAIN_LOCK,
					T::UnsignedPhase::get().saturated_into(),
				);

			match lock.try_lock() {
				Ok(_guard) => {
					Self::do_synchronized_offchain_worker(now);
				},
				Err(deadline) => {
					log!(debug, "offchain worker lock not released, deadline is {:?}", deadline);
				},
			};
		}

		fn integrity_test() {
			use sp_std::mem::size_of;
			// The index type of both voters and targets need to be smaller than that of usize (very
			// unlikely to be the case, but anyhow)..
			assert!(size_of::<SolutionVoterIndexOf<T::MinerConfig>>() <= size_of::<usize>());
			assert!(size_of::<SolutionTargetIndexOf<T::MinerConfig>>() <= size_of::<usize>());

			// ----------------------------
			// Based on the requirements of [`sp_npos_elections::Assignment::try_normalize`].
			let max_vote: usize = <SolutionOf<T::MinerConfig> as NposSolution>::LIMIT;

			// 2. Maximum sum of [SolutionAccuracy; 16] must fit into `UpperOf<OffchainAccuracy>`.
			let maximum_chain_accuracy: Vec<UpperOf<SolutionAccuracyOf<T>>> = (0..max_vote)
				.map(|_| {
					<UpperOf<SolutionAccuracyOf<T>>>::from(
						<SolutionAccuracyOf<T>>::one().deconstruct(),
					)
				})
				.collect();
			let _: UpperOf<SolutionAccuracyOf<T>> = maximum_chain_accuracy
				.iter()
				.fold(Zero::zero(), |acc, x| acc.checked_add(x).unwrap());

			// We only accept data provider who's maximum votes per voter matches our
			// `T::Solution`'s `LIMIT`.
			//
			// NOTE that this pallet does not really need to enforce this in runtime. The
			// solution cannot represent any voters more than `LIMIT` anyhow.
			assert_eq!(
				<T::DataProvider as ElectionDataProvider>::MaxVotesPerVoter::get(),
				<SolutionOf<T::MinerConfig> as NposSolution>::LIMIT as u32,
			);

			// While it won't cause any failures, setting `SignedMaxRefunds` gt
			// `SignedMaxSubmissions` is a red flag that the developer does not understand how to
			// configure this pallet.
			assert!(T::SignedMaxSubmissions::get() >= T::SignedMaxRefunds::get());
		}
	}

	#[pallet::call]
	impl<T: Config> Pallet<T> {
		/// Submit a solution for the unsigned phase.
		///
		/// The dispatch origin fo this call must be __none__.
		///
		/// This submission is checked on the fly. Moreover, this unsigned solution is only
		/// validated when submitted to the pool from the **local** node. Effectively, this means
		/// that only active validators can submit this transaction when authoring a block (similar
		/// to an inherent).
		///
		/// To prevent any incorrect solution (and thus wasted time/weight), this transaction will
		/// panic if the solution submitted by the validator is invalid in any way, effectively
		/// putting their authoring reward at risk.
		///
		/// No deposit or reward is associated with this submission.
		#[pallet::weight((
			T::WeightInfo::submit_unsigned(
				witness.voters,
				witness.targets,
				raw_solution.solution.voter_count() as u32,
				raw_solution.solution.unique_targets().len() as u32
			),
			DispatchClass::Operational,
		))]
		pub fn submit_unsigned(
			origin: OriginFor<T>,
			raw_solution: Box<RawSolution<SolutionOf<T::MinerConfig>>>,
			witness: SolutionOrSnapshotSize,
		) -> DispatchResult {
			ensure_none(origin)?;
			let error_message = "Invalid unsigned submission must produce invalid block and \
				 deprive validator from their authoring reward.";

			// Check score being an improvement, phase, and desired targets.
			Self::unsigned_pre_dispatch_checks(&raw_solution).expect(error_message);

			// Ensure witness was correct.
			let SolutionOrSnapshotSize { voters, targets } =
				Self::snapshot_metadata().expect(error_message);

			// NOTE: we are asserting, not `ensure`ing -- we want to panic here.
			assert!(voters as u32 == witness.voters, "{}", error_message);
			assert!(targets as u32 == witness.targets, "{}", error_message);

			let ready = Self::feasibility_check(*raw_solution, ElectionCompute::Unsigned)
				.expect(error_message);

			// Store the newly received solution.
			log!(info, "queued unsigned solution with score {:?}", ready.score);
			let ejected_a_solution = <QueuedSolution<T>>::exists();
			<QueuedSolution<T>>::put(ready);
			Self::deposit_event(Event::SolutionStored {
				compute: ElectionCompute::Unsigned,
				prev_ejected: ejected_a_solution,
			});

			Ok(())
		}

		/// Set a new value for `MinimumUntrustedScore`.
		///
		/// Dispatch origin must be aligned with `T::ForceOrigin`.
		///
		/// This check can be turned off by setting the value to `None`.
		#[pallet::weight(T::DbWeight::get().writes(1))]
		pub fn set_minimum_untrusted_score(
			origin: OriginFor<T>,
			maybe_next_score: Option<ElectionScore>,
		) -> DispatchResult {
			T::ForceOrigin::ensure_origin(origin)?;
			<MinimumUntrustedScore<T>>::set(maybe_next_score);
			Ok(())
		}

		/// Set a solution in the queue, to be handed out to the client of this pallet in the next
		/// call to `ElectionProvider::elect`.
		///
		/// This can only be set by `T::ForceOrigin`, and only when the phase is `Emergency`.
		///
		/// The solution is not checked for any feasibility and is assumed to be trustworthy, as any
		/// feasibility check itself can in principle cause the election process to fail (due to
		/// memory/weight constrains).
		#[pallet::weight(T::DbWeight::get().reads_writes(1, 1))]
		pub fn set_emergency_election_result(
			origin: OriginFor<T>,
			supports: Supports<T::AccountId>,
		) -> DispatchResult {
			T::ForceOrigin::ensure_origin(origin)?;
			ensure!(Self::current_phase().is_emergency(), <Error<T>>::CallNotAllowed);

			// Note: we don't `rotate_round` at this point; the next call to
			// `ElectionProvider::elect` will succeed and take care of that.

			let solution = ReadySolution {
				supports,
				score: Default::default(),
				compute: ElectionCompute::Emergency,
			};

			Self::deposit_event(Event::SolutionStored {
				compute: ElectionCompute::Emergency,
				prev_ejected: QueuedSolution::<T>::exists(),
			});

			<QueuedSolution<T>>::put(solution);
			Ok(())
		}

		/// Submit a solution for the signed phase.
		///
		/// The dispatch origin fo this call must be __signed__.
		///
		/// The solution is potentially queued, based on the claimed score and processed at the end
		/// of the signed phase.
		///
		/// A deposit is reserved and recorded for the solution. Based on the outcome, the solution
		/// might be rewarded, slashed, or get all or a part of the deposit back.
		#[pallet::weight(T::WeightInfo::submit())]
		pub fn submit(
			origin: OriginFor<T>,
			raw_solution: Box<RawSolution<SolutionOf<T::MinerConfig>>>,
		) -> DispatchResult {
			let who = ensure_signed(origin)?;

			// ensure solution is timely.
			ensure!(Self::current_phase().is_signed(), Error::<T>::PreDispatchEarlySubmission);

			// NOTE: this is the only case where having separate snapshot would have been better
			// because could do just decode_len. But we can create abstractions to do this.

			// build size. Note: this is not needed for weight calc, thus not input.
			// unlikely to ever return an error: if phase is signed, snapshot will exist.
			let size = Self::snapshot_metadata().ok_or(Error::<T>::MissingSnapshotMetadata)?;

			ensure!(
				Self::solution_weight_of(&raw_solution, size).all_lt(T::SignedMaxWeight::get()),
				Error::<T>::SignedTooMuchWeight,
			);

			// create the submission
			let deposit = Self::deposit_for(&raw_solution, size);
			let call_fee = {
				let call = Call::submit { raw_solution: raw_solution.clone() };
				T::EstimateCallFee::estimate_call_fee(&call, None::<Weight>.into())
			};

			let submission = SignedSubmission {
				who: who.clone(),
				deposit,
				raw_solution: *raw_solution,
				call_fee,
			};

			// insert the submission if the queue has space or it's better than the weakest
			// eject the weakest if the queue was full
			let mut signed_submissions = Self::signed_submissions();
			let maybe_removed = match signed_submissions.insert(submission) {
				// it's an error if we failed to insert a submission: this indicates the queue was
				// full but our solution had insufficient score to eject any solution
				signed::InsertResult::NotInserted => return Err(Error::<T>::SignedQueueFull.into()),
				signed::InsertResult::Inserted => None,
				signed::InsertResult::InsertedEjecting(weakest) => Some(weakest),
			};

			// collect deposit. Thereafter, the function cannot fail.
			T::Currency::reserve(&who, deposit).map_err(|_| Error::<T>::SignedCannotPayDeposit)?;

			let ejected_a_solution = maybe_removed.is_some();
			// if we had to remove the weakest solution, unreserve its deposit
			if let Some(removed) = maybe_removed {
				let _remainder = T::Currency::unreserve(&removed.who, removed.deposit);
				debug_assert!(_remainder.is_zero());
			}

			signed_submissions.put();
			Self::deposit_event(Event::SolutionStored {
				compute: ElectionCompute::Signed,
				prev_ejected: ejected_a_solution,
			});
			Ok(())
		}

		/// Trigger the governance fallback.
		///
		/// This can only be called when [`Phase::Emergency`] is enabled, as an alternative to
		/// calling [`Call::set_emergency_election_result`].
		#[pallet::weight(T::DbWeight::get().reads_writes(1, 1))]
		pub fn governance_fallback(
			origin: OriginFor<T>,
			maybe_max_voters: Option<u32>,
			maybe_max_targets: Option<u32>,
		) -> DispatchResult {
			T::ForceOrigin::ensure_origin(origin)?;
			ensure!(Self::current_phase().is_emergency(), <Error<T>>::CallNotAllowed);

			let maybe_max_voters = maybe_max_voters.map(|x| x as usize);
			let maybe_max_targets = maybe_max_targets.map(|x| x as usize);

			let supports = T::GovernanceFallback::elect_with_bounds(
				maybe_max_voters.unwrap_or(Bounded::max_value()),
				maybe_max_targets.unwrap_or(Bounded::max_value()),
			)
			.map_err(|e| {
				log!(error, "GovernanceFallback failed: {:?}", e);
				Error::<T>::FallbackFailed
			})?;

			let solution = ReadySolution {
				supports,
				score: Default::default(),
				compute: ElectionCompute::Fallback,
			};

			Self::deposit_event(Event::SolutionStored {
				compute: ElectionCompute::Fallback,
				prev_ejected: QueuedSolution::<T>::exists(),
			});

			<QueuedSolution<T>>::put(solution);
			Ok(())
		}
	}

	#[pallet::event]
	#[pallet::generate_deposit(pub(super) fn deposit_event)]
	pub enum Event<T: Config> {
		/// A solution was stored with the given compute.
		///
		/// If the solution is signed, this means that it hasn't yet been processed. If the
		/// solution is unsigned, this means that it has also been processed.
		///
		/// The `bool` is `true` when a previous solution was ejected to make room for this one.
		SolutionStored { compute: ElectionCompute, prev_ejected: bool },
		/// The election has been finalized, with the given computation and score.
		ElectionFinalized { compute: ElectionCompute, score: ElectionScore },
		/// An election failed.
		///
		/// Not much can be said about which computes failed in the process.
		ElectionFailed,
		/// An account has been rewarded for their signed submission being finalized.
		Rewarded { account: <T as frame_system::Config>::AccountId, value: BalanceOf<T> },
		/// An account has been slashed for submitting an invalid signed submission.
		Slashed { account: <T as frame_system::Config>::AccountId, value: BalanceOf<T> },
		/// The signed phase of the given round has started.
		SignedPhaseStarted { round: u32 },
		/// The unsigned phase of the given round has started.
		UnsignedPhaseStarted { round: u32 },
	}

	/// Error of the pallet that can be returned in response to dispatches.
	#[pallet::error]
	pub enum Error<T> {
		/// Submission was too early.
		PreDispatchEarlySubmission,
		/// Wrong number of winners presented.
		PreDispatchWrongWinnerCount,
		/// Submission was too weak, score-wise.
		PreDispatchWeakSubmission,
		/// The queue was full, and the solution was not better than any of the existing ones.
		SignedQueueFull,
		/// The origin failed to pay the deposit.
		SignedCannotPayDeposit,
		/// Witness data to dispatchable is invalid.
		SignedInvalidWitness,
		/// The signed submission consumes too much weight
		SignedTooMuchWeight,
		/// OCW submitted solution for wrong round
		OcwCallWrongEra,
		/// Snapshot metadata should exist but didn't.
		MissingSnapshotMetadata,
		/// `Self::insert_submission` returned an invalid index.
		InvalidSubmissionIndex,
		/// The call is not allowed at this point.
		CallNotAllowed,
		/// The fallback failed
		FallbackFailed,
	}

	#[pallet::validate_unsigned]
	impl<T: Config> ValidateUnsigned for Pallet<T> {
		type Call = Call<T>;
		fn validate_unsigned(source: TransactionSource, call: &Self::Call) -> TransactionValidity {
			if let Call::submit_unsigned { raw_solution, .. } = call {
				// Discard solution not coming from the local OCW.
				match source {
					TransactionSource::Local | TransactionSource::InBlock => { /* allowed */ },
					_ => return InvalidTransaction::Call.into(),
				}

				let _ = Self::unsigned_pre_dispatch_checks(raw_solution)
					.map_err(|err| {
						log!(debug, "unsigned transaction validation failed due to {:?}", err);
						err
					})
					.map_err(dispatch_error_to_invalid)?;

				ValidTransaction::with_tag_prefix("OffchainElection")
					// The higher the score.minimal_stake, the better a solution is.
					.priority(
						T::MinerTxPriority::get()
							.saturating_add(raw_solution.score.minimal_stake.saturated_into()),
					)
					// Used to deduplicate unsigned solutions: each validator should produce one
					// solution per round at most, and solutions are not propagate.
					.and_provides(raw_solution.round)
					// Transaction should stay in the pool for the duration of the unsigned phase.
					.longevity(T::UnsignedPhase::get().saturated_into::<u64>())
					// We don't propagate this. This can never be validated at a remote node.
					.propagate(false)
					.build()
			} else {
				InvalidTransaction::Call.into()
			}
		}

		fn pre_dispatch(call: &Self::Call) -> Result<(), TransactionValidityError> {
			if let Call::submit_unsigned { raw_solution, .. } = call {
				Self::unsigned_pre_dispatch_checks(raw_solution)
					.map_err(dispatch_error_to_invalid)
					.map_err(Into::into)
			} else {
				Err(InvalidTransaction::Call.into())
			}
		}
	}

	#[pallet::type_value]
	pub fn DefaultForRound() -> u32 {
		1
	}

	/// Internal counter for the number of rounds.
	///
	/// This is useful for de-duplication of transactions submitted to the pool, and general
	/// diagnostics of the pallet.
	///
	/// This is merely incremented once per every time that an upstream `elect` is called.
	#[pallet::storage]
	#[pallet::getter(fn round)]
	pub type Round<T: Config> = StorageValue<_, u32, ValueQuery, DefaultForRound>;

	/// Current phase.
	#[pallet::storage]
	#[pallet::getter(fn current_phase)]
	pub type CurrentPhase<T: Config> = StorageValue<_, Phase<T::BlockNumber>, ValueQuery>;

	/// Current best solution, signed or unsigned, queued to be returned upon `elect`.
	#[pallet::storage]
	#[pallet::getter(fn queued_solution)]
	pub type QueuedSolution<T: Config> = StorageValue<_, ReadySolution<T::AccountId>>;

	/// Snapshot data of the round.
	///
	/// This is created at the beginning of the signed phase and cleared upon calling `elect`.
	#[pallet::storage]
	#[pallet::getter(fn snapshot)]
	pub type Snapshot<T: Config> = StorageValue<_, RoundSnapshot<T>>;

	/// Desired number of targets to elect for this round.
	///
	/// Only exists when [`Snapshot`] is present.
	#[pallet::storage]
	#[pallet::getter(fn desired_targets)]
	pub type DesiredTargets<T> = StorageValue<_, u32>;

	/// The metadata of the [`RoundSnapshot`]
	///
	/// Only exists when [`Snapshot`] is present.
	#[pallet::storage]
	#[pallet::getter(fn snapshot_metadata)]
	pub type SnapshotMetadata<T: Config> = StorageValue<_, SolutionOrSnapshotSize>;

	// The following storage items collectively comprise `SignedSubmissions<T>`, and should never be
	// accessed independently. Instead, get `Self::signed_submissions()`, modify it as desired, and
	// then do `signed_submissions.put()` when you're done with it.

	/// The next index to be assigned to an incoming signed submission.
	///
	/// Every accepted submission is assigned a unique index; that index is bound to that particular
	/// submission for the duration of the election. On election finalization, the next index is
	/// reset to 0.
	///
	/// We can't just use `SignedSubmissionIndices.len()`, because that's a bounded set; past its
	/// capacity, it will simply saturate. We can't just iterate over `SignedSubmissionsMap`,
	/// because iteration is slow. Instead, we store the value here.
	#[pallet::storage]
	pub type SignedSubmissionNextIndex<T: Config> = StorageValue<_, u32, ValueQuery>;

	/// A sorted, bounded set of `(score, index)`, where each `index` points to a value in
	/// `SignedSubmissions`.
	///
	/// We never need to process more than a single signed submission at a time. Signed submissions
	/// can be quite large, so we're willing to pay the cost of multiple database accesses to access
	/// them one at a time instead of reading and decoding all of them at once.
	#[pallet::storage]
	pub type SignedSubmissionIndices<T: Config> =
		StorageValue<_, SubmissionIndicesOf<T>, ValueQuery>;

	/// Unchecked, signed solutions.
	///
	/// Together with `SubmissionIndices`, this stores a bounded set of `SignedSubmissions` while
	/// allowing us to keep only a single one in memory at a time.
	///
	/// Twox note: the key of the map is an auto-incrementing index which users cannot inspect or
	/// affect; we shouldn't need a cryptographically secure hasher.
	#[pallet::storage]
	pub type SignedSubmissionsMap<T: Config> =
		StorageMap<_, Twox64Concat, u32, SignedSubmissionOf<T>, OptionQuery>;

	// `SignedSubmissions` items end here.

	/// The minimum score that each 'untrusted' solution must attain in order to be considered
	/// feasible.
	///
	/// Can be set via `set_minimum_untrusted_score`.
	#[pallet::storage]
	#[pallet::getter(fn minimum_untrusted_score)]
	pub type MinimumUntrustedScore<T: Config> = StorageValue<_, ElectionScore>;

	#[pallet::pallet]
	#[pallet::generate_store(pub(super) trait Store)]
	#[pallet::without_storage_info]
	pub struct Pallet<T>(PhantomData<T>);
}

impl<T: Config> Pallet<T> {
	/// Internal logic of the offchain worker, to be executed only when the offchain lock is
	/// acquired with success.
	fn do_synchronized_offchain_worker(now: T::BlockNumber) {
		let current_phase = Self::current_phase();
		log!(trace, "lock for offchain worker acquired. Phase = {:?}", current_phase);
		match current_phase {
			Phase::Unsigned((true, opened)) if opened == now => {
				// Mine a new solution, cache it, and attempt to submit it
				let initial_output = Self::ensure_offchain_repeat_frequency(now).and_then(|_| {
					// This is executed at the beginning of each round. Any cache is now invalid.
					// Clear it.
					unsigned::kill_ocw_solution::<T>();
					Self::mine_check_save_submit()
				});
				log!(debug, "initial offchain thread output: {:?}", initial_output);
			},
			Phase::Unsigned((true, opened)) if opened < now => {
				// Try and resubmit the cached solution, and recompute ONLY if it is not
				// feasible.
				let resubmit_output = Self::ensure_offchain_repeat_frequency(now)
					.and_then(|_| Self::restore_or_compute_then_maybe_submit());
				log!(debug, "resubmit offchain thread output: {:?}", resubmit_output);
			},
			_ => {},
		}
	}

	/// Logic for `<Pallet as Hooks>::on_initialize` when signed phase is being opened.
	pub fn on_initialize_open_signed() {
		log!(info, "Starting signed phase round {}.", Self::round());
		<CurrentPhase<T>>::put(Phase::Signed);
		Self::deposit_event(Event::SignedPhaseStarted { round: Self::round() });
	}

	/// Logic for `<Pallet as Hooks<T>>::on_initialize` when unsigned phase is being opened.
	pub fn on_initialize_open_unsigned(enabled: bool, now: T::BlockNumber) {
		let round = Self::round();
		log!(info, "Starting unsigned phase round {} enabled {}.", round, enabled);
		<CurrentPhase<T>>::put(Phase::Unsigned((enabled, now)));
		Self::deposit_event(Event::UnsignedPhaseStarted { round });
	}

	/// Parts of [`create_snapshot`] that happen inside of this pallet.
	///
	/// Extracted for easier weight calculation.
	fn create_snapshot_internal(
		targets: Vec<T::AccountId>,
		voters: Vec<VoterOf<T>>,
		desired_targets: u32,
	) {
		let metadata =
			SolutionOrSnapshotSize { voters: voters.len() as u32, targets: targets.len() as u32 };
		log!(info, "creating a snapshot with metadata {:?}", metadata);

		<SnapshotMetadata<T>>::put(metadata);
		<DesiredTargets<T>>::put(desired_targets);

		// instead of using storage APIs, we do a manual encoding into a fixed-size buffer.
		// `encoded_size` encodes it without storing it anywhere, this should not cause any
		// allocation.
		let snapshot = RoundSnapshot::<T> { voters, targets };
		let size = snapshot.encoded_size();
		log!(debug, "snapshot pre-calculated size {:?}", size);
		let mut buffer = Vec::with_capacity(size);
		snapshot.encode_to(&mut buffer);

		// do some checks.
		debug_assert_eq!(buffer, snapshot.encode());
		// buffer should have not re-allocated since.
		debug_assert!(buffer.len() == size && size == buffer.capacity());

		sp_io::storage::set(&<Snapshot<T>>::hashed_key(), &buffer);
	}

	/// Parts of [`create_snapshot`] that happen outside of this pallet.
	///
	/// Extracted for easier weight calculation.
	fn create_snapshot_external(
	) -> Result<(Vec<T::AccountId>, Vec<VoterOf<T>>, u32), ElectionError<T>> {
		let target_limit = T::MaxElectableTargets::get().saturated_into::<usize>();
		let voter_limit = T::MaxElectingVoters::get().saturated_into::<usize>();

		let targets = T::DataProvider::electable_targets(Some(target_limit))
			.map_err(ElectionError::DataProvider)?;
		let voters = T::DataProvider::electing_voters(Some(voter_limit))
			.map_err(ElectionError::DataProvider)?;
		let mut desired_targets =
			T::DataProvider::desired_targets().map_err(ElectionError::DataProvider)?;

		// Defensive-only.
		if targets.len() > target_limit || voters.len() > voter_limit {
			debug_assert!(false, "Snapshot limit has not been respected.");
			return Err(ElectionError::DataProvider("Snapshot too big for submission."))
		}

		// If `desired_targets` > `targets.len()`, cap `desired_targets` to that level and emit a
		// warning
		let max_len = targets
			.len()
			.try_into()
			.map_err(|_| ElectionError::DataProvider("Failed to convert usize"))?;
		if desired_targets > max_len {
			log!(
				warn,
				"desired_targets: {} > targets.len(): {}, capping desired_targets",
				desired_targets,
				max_len
			);
			desired_targets = max_len;
		}

		Ok((targets, voters, desired_targets))
	}

	/// Creates the snapshot. Writes new data to:
	///
	/// 1. [`SnapshotMetadata`]
	/// 2. [`RoundSnapshot`]
	/// 3. [`DesiredTargets`]
	///
	/// Returns `Ok(())` if operation is okay.
	///
	/// This is a *self-weighing* function, it will register its own extra weight as
	/// [`DispatchClass::Mandatory`] with the system pallet.
	pub fn create_snapshot() -> Result<(), ElectionError<T>> {
		// this is self-weighing itself..
		let (targets, voters, desired_targets) = Self::create_snapshot_external()?;

		// ..therefore we only measure the weight of this and add it.
		let internal_weight =
			T::WeightInfo::create_snapshot_internal(voters.len() as u32, targets.len() as u32);
		Self::create_snapshot_internal(targets, voters, desired_targets);
		Self::register_weight(internal_weight);
		Ok(())
	}

	/// Register some amount of weight directly with the system pallet.
	///
	/// This is always mandatory weight.
	fn register_weight(weight: Weight) {
		<frame_system::Pallet<T>>::register_extra_weight_unchecked(
			weight,
			DispatchClass::Mandatory,
		);
	}

	/// Kill everything created by [`Pallet::create_snapshot`].
	pub fn kill_snapshot() {
		<Snapshot<T>>::kill();
		<SnapshotMetadata<T>>::kill();
		<DesiredTargets<T>>::kill();
	}

	/// Checks the feasibility of a solution.
	pub fn feasibility_check(
		raw_solution: RawSolution<SolutionOf<T::MinerConfig>>,
		compute: ElectionCompute,
	) -> Result<ReadySolution<T::AccountId>, FeasibilityError> {
		let RawSolution { solution, score, round } = raw_solution;

		// First, check round.
		ensure!(Self::round() == round, FeasibilityError::InvalidRound);

		// Winners are not directly encoded in the solution.
		let winners = solution.unique_targets();

		let desired_targets =
			Self::desired_targets().ok_or(FeasibilityError::SnapshotUnavailable)?;

		ensure!(winners.len() as u32 == desired_targets, FeasibilityError::WrongWinnerCount);

		// Ensure that the solution's score can pass absolute min-score.
		let submitted_score = raw_solution.score;
		ensure!(
			Self::minimum_untrusted_score().map_or(true, |min_score| {
				submitted_score.strict_threshold_better(min_score, Perbill::zero())
			}),
			FeasibilityError::UntrustedScoreTooLow
		);

		// Read the entire snapshot.
		let RoundSnapshot { voters: snapshot_voters, targets: snapshot_targets } =
			Self::snapshot().ok_or(FeasibilityError::SnapshotUnavailable)?;

		// ----- Start building. First, we need some closures.
		let cache = helpers::generate_voter_cache::<T::MinerConfig>(&snapshot_voters);
		let voter_at = helpers::voter_at_fn::<T::MinerConfig>(&snapshot_voters);
		let target_at = helpers::target_at_fn::<T::MinerConfig>(&snapshot_targets);
		let voter_index = helpers::voter_index_fn_usize::<T::MinerConfig>(&cache);

		// Then convert solution -> assignment. This will fail if any of the indices are gibberish,
		// namely any of the voters or targets.
		let assignments = solution
			.into_assignment(voter_at, target_at)
			.map_err::<FeasibilityError, _>(Into::into)?;

		// Ensure that assignments is correct.
		let _ = assignments.iter().try_for_each(|assignment| {
			// Check that assignment.who is actually a voter (defensive-only).
			// NOTE: while using the index map from `voter_index` is better than a blind linear
			// search, this *still* has room for optimization. Note that we had the index when
			// we did `solution -> assignment` and we lost it. Ideal is to keep the index
			// around.

			// Defensive-only: must exist in the snapshot.
			let snapshot_index =
				voter_index(&assignment.who).ok_or(FeasibilityError::InvalidVoter)?;
			// Defensive-only: index comes from the snapshot, must exist.
			let (_voter, _stake, targets) =
				snapshot_voters.get(snapshot_index).ok_or(FeasibilityError::InvalidVoter)?;

			// Check that all of the targets are valid based on the snapshot.
			if assignment.distribution.iter().any(|(d, _)| !targets.contains(d)) {
				return Err(FeasibilityError::InvalidVote)
			}
			Ok(())
		})?;

		// ----- Start building support. First, we need one more closure.
		let stake_of = helpers::stake_of_fn::<T::MinerConfig>(&snapshot_voters, &cache);

		// This might fail if the normalization fails. Very unlikely. See `integrity_test`.
		let staked_assignments = assignment_ratio_to_staked_normalized(assignments, stake_of)
			.map_err::<FeasibilityError, _>(Into::into)?;
		let supports = sp_npos_elections::to_supports(&staked_assignments);

		// Finally, check that the claimed score was indeed correct.
		let known_score = supports.evaluate();
		ensure!(known_score == score, FeasibilityError::InvalidScore);

		Ok(ReadySolution { supports, compute, score })
	}

	/// Perform the tasks to be done after a new `elect` has been triggered:
	///
	/// 1. Increment round.
	/// 2. Change phase to [`Phase::Off`]
	/// 3. Clear all snapshot data.
	fn rotate_round() {
		// Inc round.
		<Round<T>>::mutate(|r| *r += 1);

		// Phase is off now.
		<CurrentPhase<T>>::put(Phase::Off);

		// Kill snapshots.
		Self::kill_snapshot();
	}

	fn do_elect() -> Result<Supports<T::AccountId>, ElectionError<T>> {
		// We have to unconditionally try finalizing the signed phase here. There are only two
		// possibilities:
		//
		// - signed phase was open, in which case this is essential for correct functioning of the
		//   system
		// - signed phase was complete or not started, in which case finalization is idempotent and
		//   inexpensive (1 read of an empty vector).
		let _ = Self::finalize_signed_phase();
		<QueuedSolution<T>>::take()
			.ok_or(ElectionError::<T>::NothingQueued)
			.or_else(|_| {
				<T::Fallback as ElectionProvider>::elect()
					.map(|supports| ReadySolution {
						supports,
						score: Default::default(),
						compute: ElectionCompute::Fallback,
					})
					.map_err(|fe| ElectionError::Fallback(fe))
			})
			.map(|ReadySolution { compute, score, supports }| {
				Self::deposit_event(Event::ElectionFinalized { compute, score });
				if Self::round() != 1 {
					log!(info, "Finalized election round with compute {:?}.", compute);
				}
				supports
			})
			.map_err(|err| {
				Self::deposit_event(Event::ElectionFailed);
				if Self::round() != 1 {
					log!(warn, "Failed to finalize election round. reason {:?}", err);
				}
				err
			})
	}

	/// record the weight of the given `supports`.
	fn weigh_supports(supports: &Supports<T::AccountId>) {
		let active_voters = supports
			.iter()
			.map(|(_, x)| x)
			.fold(Zero::zero(), |acc, next| acc + next.voters.len() as u32);
		let desired_targets = supports.len() as u32;
		Self::register_weight(T::WeightInfo::elect_queued(active_voters, desired_targets));
	}
}

impl<T: Config> ElectionProviderBase for Pallet<T> {
	type AccountId = T::AccountId;
	type BlockNumber = T::BlockNumber;
	type Error = ElectionError<T>;
	type DataProvider = T::DataProvider;

	fn ongoing() -> bool {
		match Self::current_phase() {
			Phase::Off => false,
			_ => true,
		}
	}
}

impl<T: Config> ElectionProvider for Pallet<T> {
	fn elect() -> Result<Supports<T::AccountId>, Self::Error> {
		match Self::do_elect() {
			Ok(supports) => {
				// All went okay, record the weight, put sign to be Off, clean snapshot, etc.
				Self::weigh_supports(&supports);
				Self::rotate_round();
				Ok(supports)
			},
			Err(why) => {
				log!(error, "Entering emergency mode: {:?}", why);
				<CurrentPhase<T>>::put(Phase::Emergency);
				Err(why)
			},
		}
	}
}
/// convert a DispatchError to a custom InvalidTransaction with the inner code being the error
/// number.
pub fn dispatch_error_to_invalid(error: DispatchError) -> InvalidTransaction {
	let error_number = match error {
		DispatchError::Module(ModuleError { error, .. }) => error[0],
		_ => 0,
	};
	InvalidTransaction::Custom(error_number)
}

#[cfg(test)]
mod feasibility_check {
	//! All of the tests here should be dedicated to only testing the feasibility check and nothing
	//! more. The best way to audit and review these tests is to try and come up with a solution
	//! that is invalid, but gets through the system as valid.

	use super::*;
	use crate::mock::{
		raw_solution, roll_to, EpochLength, ExtBuilder, MultiPhase, Runtime, SignedPhase,
		TargetIndex, UnsignedPhase, VoterIndex,
	};
	use frame_support::{assert_noop, assert_ok};

	const COMPUTE: ElectionCompute = ElectionCompute::OnChain;

	#[test]
	fn snapshot_is_there() {
		ExtBuilder::default().build_and_execute(|| {
			roll_to(<EpochLength>::get() - <SignedPhase>::get() - <UnsignedPhase>::get());
			assert!(MultiPhase::current_phase().is_signed());
			let solution = raw_solution();

			// For whatever reason it might be:
			<Snapshot<Runtime>>::kill();

			assert_noop!(
				MultiPhase::feasibility_check(solution, COMPUTE),
				FeasibilityError::SnapshotUnavailable
			);
		})
	}

	#[test]
	fn round() {
		ExtBuilder::default().build_and_execute(|| {
			roll_to(<EpochLength>::get() - <SignedPhase>::get() - <UnsignedPhase>::get());
			assert!(MultiPhase::current_phase().is_signed());

			let mut solution = raw_solution();
			solution.round += 1;
			assert_noop!(
				MultiPhase::feasibility_check(solution, COMPUTE),
				FeasibilityError::InvalidRound
			);
		})
	}

	#[test]
	fn desired_targets_gets_capped() {
		ExtBuilder::default().desired_targets(8).build_and_execute(|| {
			roll_to(<EpochLength>::get() - <SignedPhase>::get() - <UnsignedPhase>::get());
			assert!(MultiPhase::current_phase().is_signed());

			let raw = raw_solution();

			assert_eq!(raw.solution.unique_targets().len(), 4);
			// desired_targets is capped to the number of targets which is 4
			assert_eq!(MultiPhase::desired_targets().unwrap(), 4);

			// It should succeed
			assert_ok!(MultiPhase::feasibility_check(raw, COMPUTE));
		})
	}

	#[test]
	fn less_than_desired_targets_fails() {
		ExtBuilder::default().desired_targets(8).build_and_execute(|| {
			roll_to(<EpochLength>::get() - <SignedPhase>::get() - <UnsignedPhase>::get());
			assert!(MultiPhase::current_phase().is_signed());

			let mut raw = raw_solution();

			assert_eq!(raw.solution.unique_targets().len(), 4);
			// desired_targets is capped to the number of targets which is 4
			assert_eq!(MultiPhase::desired_targets().unwrap(), 4);

			// Force the number of winners to be bigger to fail
			raw.solution.votes1[0].1 = 4;

			// It should succeed
			assert_noop!(
				MultiPhase::feasibility_check(raw, COMPUTE),
				FeasibilityError::WrongWinnerCount,
			);
		})
	}

	#[test]
	fn winner_indices() {
		ExtBuilder::default().desired_targets(2).build_and_execute(|| {
			roll_to(<EpochLength>::get() - <SignedPhase>::get() - <UnsignedPhase>::get());
			assert!(MultiPhase::current_phase().is_signed());

			let mut raw = raw_solution();
			assert_eq!(MultiPhase::snapshot().unwrap().targets.len(), 4);
			// ----------------------------------------------------^^ valid range is [0..3].

			// Swap all votes from 3 to 4. This will ensure that the number of unique winners will
			// still be 4, but one of the indices will be gibberish. Requirement is to make sure 3 a
			// winner, which we don't do here.
			raw.solution
				.votes1
				.iter_mut()
				.filter(|(_, t)| *t == TargetIndex::from(3u16))
				.for_each(|(_, t)| *t += 1);
			raw.solution.votes2.iter_mut().for_each(|(_, [(t0, _)], t1)| {
				if *t0 == TargetIndex::from(3u16) {
					*t0 += 1
				};
				if *t1 == TargetIndex::from(3u16) {
					*t1 += 1
				};
			});
			assert_noop!(
				MultiPhase::feasibility_check(raw, COMPUTE),
				FeasibilityError::NposElection(sp_npos_elections::Error::SolutionInvalidIndex)
			);
		})
	}

	#[test]
	fn voter_indices() {
		// Should be caught in `solution.into_assignment`.
		ExtBuilder::default().desired_targets(2).build_and_execute(|| {
			roll_to(<EpochLength>::get() - <SignedPhase>::get() - <UnsignedPhase>::get());
			assert!(MultiPhase::current_phase().is_signed());

			let mut solution = raw_solution();
			assert_eq!(MultiPhase::snapshot().unwrap().voters.len(), 8);
			// ----------------------------------------------------^^ valid range is [0..7].

			// Check that there is an index 7 in votes1, and flip to 8.
			assert!(
				solution
					.solution
					.votes1
					.iter_mut()
					.filter(|(v, _)| *v == VoterIndex::from(7u32))
					.map(|(v, _)| *v = 8)
					.count() > 0
			);
			assert_noop!(
				MultiPhase::feasibility_check(solution, COMPUTE),
				FeasibilityError::NposElection(sp_npos_elections::Error::SolutionInvalidIndex),
			);
		})
	}

	#[test]
	fn voter_votes() {
		ExtBuilder::default().desired_targets(2).build_and_execute(|| {
			roll_to(<EpochLength>::get() - <SignedPhase>::get() - <UnsignedPhase>::get());
			assert!(MultiPhase::current_phase().is_signed());

			let mut solution = raw_solution();
			assert_eq!(MultiPhase::snapshot().unwrap().voters.len(), 8);
			// ----------------------------------------------------^^ valid range is [0..7].

			// First, check that voter at index 7 (40) actually voted for 3 (40) -- this is self
			// vote. Then, change the vote to 2 (30).
			assert_eq!(
				solution
					.solution
					.votes1
					.iter_mut()
					.filter(|(v, t)| *v == 7 && *t == 3)
					.map(|(_, t)| *t = 2)
					.count(),
				1,
			);
			assert_noop!(
				MultiPhase::feasibility_check(solution, COMPUTE),
				FeasibilityError::InvalidVote,
			);
		})
	}

	#[test]
	fn score() {
		ExtBuilder::default().desired_targets(2).build_and_execute(|| {
			roll_to(<EpochLength>::get() - <SignedPhase>::get() - <UnsignedPhase>::get());
			assert!(MultiPhase::current_phase().is_signed());

			let mut solution = raw_solution();
			assert_eq!(MultiPhase::snapshot().unwrap().voters.len(), 8);

			// Simply faff with the score.
			solution.score.minimal_stake += 1;

			assert_noop!(
				MultiPhase::feasibility_check(solution, COMPUTE),
				FeasibilityError::InvalidScore,
			);
		})
	}
}

#[cfg(test)]
mod tests {
	use super::*;
	use crate::{
		mock::{
<<<<<<< HEAD
			multi_phase_events, raw_solution, roll_to, AccountId, ExtBuilder, MockWeightInfo,
			MockedWeightInfo, MultiPhase, Runtime, RuntimeOrigin, SignedMaxSubmissions, System,
			TargetIndex, Targets,
=======
			multi_phase_events, raw_solution, roll_to, roll_to_signed, roll_to_unsigned, AccountId,
			ExtBuilder, MockWeightInfo, MockedWeightInfo, MultiPhase, Runtime, RuntimeOrigin,
			SignedMaxSubmissions, System, TargetIndex, Targets,
>>>>>>> b324e511
		},
		Phase,
	};
	use frame_election_provider_support::ElectionProvider;
	use frame_support::{assert_noop, assert_ok};
	use sp_npos_elections::{BalancingConfig, Support};

	#[test]
	fn phase_rotation_works() {
		ExtBuilder::default().build_and_execute(|| {
			// 0 ------- 15 ------- 25 ------- 30 ------- ------- 45 ------- 55 ------- 60
			//           |           |          |                 |           |          |
			//         Signed      Unsigned   Elect             Signed     Unsigned    Elect

			assert_eq!(System::block_number(), 0);
			assert_eq!(MultiPhase::current_phase(), Phase::Off);
			assert_eq!(MultiPhase::round(), 1);

			roll_to(4);
			assert_eq!(MultiPhase::current_phase(), Phase::Off);
			assert!(MultiPhase::snapshot().is_none());
			assert_eq!(MultiPhase::round(), 1);

			roll_to_signed();
			assert_eq!(MultiPhase::current_phase(), Phase::Signed);
			assert_eq!(multi_phase_events(), vec![Event::SignedPhaseStarted { round: 1 }]);
			assert!(MultiPhase::snapshot().is_some());
			assert_eq!(MultiPhase::round(), 1);

			roll_to(24);
			assert_eq!(MultiPhase::current_phase(), Phase::Signed);
			assert!(MultiPhase::snapshot().is_some());
			assert_eq!(MultiPhase::round(), 1);

			roll_to_unsigned();
			assert_eq!(MultiPhase::current_phase(), Phase::Unsigned((true, 25)));
			assert_eq!(
				multi_phase_events(),
				vec![
					Event::SignedPhaseStarted { round: 1 },
					Event::UnsignedPhaseStarted { round: 1 }
				],
			);
			assert!(MultiPhase::snapshot().is_some());

			roll_to(29);
			assert_eq!(MultiPhase::current_phase(), Phase::Unsigned((true, 25)));
			assert!(MultiPhase::snapshot().is_some());

			roll_to(30);
			assert_eq!(MultiPhase::current_phase(), Phase::Unsigned((true, 25)));
			assert!(MultiPhase::snapshot().is_some());

			// We close when upstream tells us to elect.
			roll_to(32);
			assert_eq!(MultiPhase::current_phase(), Phase::Unsigned((true, 25)));
			assert!(MultiPhase::snapshot().is_some());

			assert_ok!(MultiPhase::elect());

			assert!(MultiPhase::current_phase().is_off());
			assert!(MultiPhase::snapshot().is_none());
			assert_eq!(MultiPhase::round(), 2);

			roll_to(44);
			assert!(MultiPhase::current_phase().is_off());

			roll_to_signed();
			assert!(MultiPhase::current_phase().is_signed());

			roll_to(55);
			assert!(MultiPhase::current_phase().is_unsigned_open_at(55));

			assert_eq!(
				multi_phase_events(),
				vec![
					Event::SignedPhaseStarted { round: 1 },
					Event::UnsignedPhaseStarted { round: 1 },
					Event::ElectionFinalized {
						compute: ElectionCompute::Fallback,
						score: ElectionScore {
							minimal_stake: 0,
							sum_stake: 0,
							sum_stake_squared: 0
						}
					},
					Event::SignedPhaseStarted { round: 2 },
					Event::UnsignedPhaseStarted { round: 2 }
				]
			);
		})
	}

	#[test]
	fn signed_phase_void() {
		ExtBuilder::default().phases(0, 10).build_and_execute(|| {
			roll_to(15);
			assert!(MultiPhase::current_phase().is_off());

			roll_to(19);
			assert!(MultiPhase::current_phase().is_off());

			roll_to(20);
			assert!(MultiPhase::current_phase().is_unsigned_open_at(20));
			assert!(MultiPhase::snapshot().is_some());

			roll_to(30);
			assert!(MultiPhase::current_phase().is_unsigned_open_at(20));

			assert_ok!(MultiPhase::elect());

			assert!(MultiPhase::current_phase().is_off());
			assert!(MultiPhase::snapshot().is_none());

			assert_eq!(
				multi_phase_events(),
				vec![
					Event::UnsignedPhaseStarted { round: 1 },
					Event::ElectionFinalized {
						compute: ElectionCompute::Fallback,
						score: ElectionScore {
							minimal_stake: 0,
							sum_stake: 0,
							sum_stake_squared: 0
						}
					}
				]
			);
		});
	}

	#[test]
	fn unsigned_phase_void() {
		ExtBuilder::default().phases(10, 0).build_and_execute(|| {
			roll_to(15);
			assert!(MultiPhase::current_phase().is_off());

			roll_to(19);
			assert!(MultiPhase::current_phase().is_off());

			roll_to_signed();
			assert!(MultiPhase::current_phase().is_signed());
			assert!(MultiPhase::snapshot().is_some());

			roll_to(30);
			assert!(MultiPhase::current_phase().is_signed());

			assert_ok!(MultiPhase::elect());

			assert!(MultiPhase::current_phase().is_off());
			assert!(MultiPhase::snapshot().is_none());

			assert_eq!(
				multi_phase_events(),
				vec![
					Event::SignedPhaseStarted { round: 1 },
					Event::ElectionFinalized {
						compute: ElectionCompute::Fallback,
						score: ElectionScore {
							minimal_stake: 0,
							sum_stake: 0,
							sum_stake_squared: 0
						}
					}
				]
			)
		});
	}

	#[test]
	fn both_phases_void() {
		ExtBuilder::default().phases(0, 0).build_and_execute(|| {
			roll_to(15);
			assert!(MultiPhase::current_phase().is_off());

			roll_to(19);
			assert!(MultiPhase::current_phase().is_off());

			roll_to(20);
			assert!(MultiPhase::current_phase().is_off());

			roll_to(30);
			assert!(MultiPhase::current_phase().is_off());

			// This module is now only capable of doing on-chain backup.
			assert_ok!(MultiPhase::elect());

			assert!(MultiPhase::current_phase().is_off());

			assert_eq!(
				multi_phase_events(),
				vec![Event::ElectionFinalized {
					compute: ElectionCompute::Fallback,
					score: ElectionScore { minimal_stake: 0, sum_stake: 0, sum_stake_squared: 0 }
				}]
			);
		});
	}

	#[test]
	fn early_termination() {
		// An early termination in the signed phase, with no queued solution.
		ExtBuilder::default().build_and_execute(|| {
			// Signed phase started at block 15 and will end at 25.

			roll_to_signed();
			assert_eq!(multi_phase_events(), vec![Event::SignedPhaseStarted { round: 1 }]);
			assert_eq!(MultiPhase::current_phase(), Phase::Signed);
			assert_eq!(MultiPhase::round(), 1);

			// An unexpected call to elect.
			assert_ok!(MultiPhase::elect());

			// We surely can't have any feasible solutions. This will cause an on-chain election.
			assert_eq!(
				multi_phase_events(),
				vec![
					Event::SignedPhaseStarted { round: 1 },
					Event::ElectionFinalized {
						compute: ElectionCompute::Fallback,
						score: Default::default()
					}
				],
			);
			// All storage items must be cleared.
			assert_eq!(MultiPhase::round(), 2);
			assert!(MultiPhase::snapshot().is_none());
			assert!(MultiPhase::snapshot_metadata().is_none());
			assert!(MultiPhase::desired_targets().is_none());
			assert!(MultiPhase::queued_solution().is_none());
			assert!(MultiPhase::signed_submissions().is_empty());
		})
	}

	#[test]
	fn early_termination_with_submissions() {
		// an early termination in the signed phase, with no queued solution.
		ExtBuilder::default().build_and_execute(|| {
			// signed phase started at block 15 and will end at 25.

			roll_to_signed();
			assert_eq!(multi_phase_events(), vec![Event::SignedPhaseStarted { round: 1 }]);
			assert_eq!(MultiPhase::current_phase(), Phase::Signed);
			assert_eq!(MultiPhase::round(), 1);

			// fill the queue with signed submissions
			for s in 0..SignedMaxSubmissions::get() {
				let solution = RawSolution {
					score: ElectionScore { minimal_stake: (5 + s).into(), ..Default::default() },
					..Default::default()
				};
				assert_ok!(MultiPhase::submit(
					crate::mock::RuntimeOrigin::signed(99),
					Box::new(solution)
				));
			}

			// an unexpected call to elect.
			assert_ok!(MultiPhase::elect());

			// all storage items must be cleared.
			assert_eq!(MultiPhase::round(), 2);
			assert!(MultiPhase::snapshot().is_none());
			assert!(MultiPhase::snapshot_metadata().is_none());
			assert!(MultiPhase::desired_targets().is_none());
			assert!(MultiPhase::queued_solution().is_none());
			assert!(MultiPhase::signed_submissions().is_empty());

			assert_eq!(
				multi_phase_events(),
				vec![
					Event::SignedPhaseStarted { round: 1 },
					Event::SolutionStored { compute: ElectionCompute::Signed, prev_ejected: false },
					Event::SolutionStored { compute: ElectionCompute::Signed, prev_ejected: false },
					Event::SolutionStored { compute: ElectionCompute::Signed, prev_ejected: false },
					Event::SolutionStored { compute: ElectionCompute::Signed, prev_ejected: false },
					Event::SolutionStored { compute: ElectionCompute::Signed, prev_ejected: false },
					Event::Slashed { account: 99, value: 5 },
					Event::Slashed { account: 99, value: 5 },
					Event::Slashed { account: 99, value: 5 },
					Event::Slashed { account: 99, value: 5 },
					Event::Slashed { account: 99, value: 5 },
					Event::ElectionFinalized {
						compute: ElectionCompute::Fallback,
						score: ElectionScore {
							minimal_stake: 0,
							sum_stake: 0,
							sum_stake_squared: 0
						}
					}
				]
			);
		})
	}

	#[test]
	fn check_events_with_compute_signed() {
		ExtBuilder::default().build_and_execute(|| {
			roll_to_signed();
			assert!(MultiPhase::current_phase().is_signed());

			let solution = raw_solution();
			assert_ok!(MultiPhase::submit(
				crate::mock::RuntimeOrigin::signed(99),
				Box::new(solution)
			));

			roll_to(30);
			assert_ok!(MultiPhase::elect());

			assert_eq!(
				multi_phase_events(),
				vec![
					Event::SignedPhaseStarted { round: 1 },
					Event::SolutionStored { compute: ElectionCompute::Signed, prev_ejected: false },
					Event::Rewarded { account: 99, value: 7 },
					Event::UnsignedPhaseStarted { round: 1 },
					Event::ElectionFinalized {
						compute: ElectionCompute::Signed,
						score: ElectionScore {
							minimal_stake: 40,
							sum_stake: 100,
							sum_stake_squared: 5200
						}
					}
				],
			);
		})
	}

	#[test]
	fn check_events_with_compute_unsigned() {
		ExtBuilder::default().build_and_execute(|| {
			roll_to_unsigned();
			assert!(MultiPhase::current_phase().is_unsigned());

			// ensure we have snapshots in place.
			assert!(MultiPhase::snapshot().is_some());
			assert_eq!(MultiPhase::desired_targets().unwrap(), 2);

			// mine seq_phragmen solution with 2 iters.
			let (solution, witness) = MultiPhase::mine_solution().unwrap();

			// ensure this solution is valid.
			assert!(MultiPhase::queued_solution().is_none());
			assert_ok!(MultiPhase::submit_unsigned(
				crate::mock::RuntimeOrigin::none(),
				Box::new(solution),
				witness
			));
			assert!(MultiPhase::queued_solution().is_some());

			assert_ok!(MultiPhase::elect());

			assert_eq!(
				multi_phase_events(),
				vec![
					Event::SignedPhaseStarted { round: 1 },
					Event::UnsignedPhaseStarted { round: 1 },
					Event::SolutionStored {
						compute: ElectionCompute::Unsigned,
						prev_ejected: false
					},
					Event::ElectionFinalized {
						compute: ElectionCompute::Unsigned,
						score: ElectionScore {
							minimal_stake: 40,
							sum_stake: 100,
							sum_stake_squared: 5200
						}
					}
				],
			);
		})
	}

	#[test]
	fn fallback_strategy_works() {
		ExtBuilder::default().onchain_fallback(true).build_and_execute(|| {
			roll_to_unsigned();
			assert_eq!(MultiPhase::current_phase(), Phase::Unsigned((true, 25)));

			// Zilch solutions thus far, but we get a result.
			assert!(MultiPhase::queued_solution().is_none());
			let supports = MultiPhase::elect().unwrap();

			assert_eq!(
				supports,
				vec![
					(30, Support { total: 40, voters: vec![(2, 5), (4, 5), (30, 30)] }),
					(40, Support { total: 60, voters: vec![(2, 5), (3, 10), (4, 5), (40, 40)] })
				]
			);

			assert_eq!(
				multi_phase_events(),
				vec![
					Event::SignedPhaseStarted { round: 1 },
					Event::UnsignedPhaseStarted { round: 1 },
					Event::ElectionFinalized {
						compute: ElectionCompute::Fallback,
						score: ElectionScore {
							minimal_stake: 0,
							sum_stake: 0,
							sum_stake_squared: 0
						}
					}
				]
			);
		});

		ExtBuilder::default().onchain_fallback(false).build_and_execute(|| {
			roll_to_unsigned();
			assert_eq!(MultiPhase::current_phase(), Phase::Unsigned((true, 25)));

			// Zilch solutions thus far.
			assert!(MultiPhase::queued_solution().is_none());
			assert_eq!(MultiPhase::elect().unwrap_err(), ElectionError::Fallback("NoFallback."));
			// phase is now emergency.
			assert_eq!(MultiPhase::current_phase(), Phase::Emergency);

			assert_eq!(
				multi_phase_events(),
				vec![
					Event::SignedPhaseStarted { round: 1 },
					Event::UnsignedPhaseStarted { round: 1 },
					Event::ElectionFailed
				]
			);
		})
	}

	#[test]
	fn governance_fallback_works() {
		ExtBuilder::default().onchain_fallback(false).build_and_execute(|| {
			roll_to_unsigned();
			assert_eq!(MultiPhase::current_phase(), Phase::Unsigned((true, 25)));

			// Zilch solutions thus far.
			assert!(MultiPhase::queued_solution().is_none());
			assert_eq!(MultiPhase::elect().unwrap_err(), ElectionError::Fallback("NoFallback."));

			// phase is now emergency.
			assert_eq!(MultiPhase::current_phase(), Phase::Emergency);
			assert!(MultiPhase::queued_solution().is_none());

			// no single account can trigger this
			assert_noop!(
				MultiPhase::governance_fallback(RuntimeOrigin::signed(99), None, None),
				DispatchError::BadOrigin
			);

			// only root can
			assert_ok!(MultiPhase::governance_fallback(RuntimeOrigin::root(), None, None));
			// something is queued now
			assert!(MultiPhase::queued_solution().is_some());
			// next election call with fix everything.;
			assert!(MultiPhase::elect().is_ok());
			assert_eq!(MultiPhase::current_phase(), Phase::Off);

			assert_eq!(
				multi_phase_events(),
				vec![
					Event::SignedPhaseStarted { round: 1 },
					Event::UnsignedPhaseStarted { round: 1 },
					Event::ElectionFailed,
					Event::SolutionStored {
						compute: ElectionCompute::Fallback,
						prev_ejected: false
					},
					Event::ElectionFinalized {
						compute: ElectionCompute::Fallback,
						score: Default::default()
					}
				]
			);
		})
	}

	#[test]
	fn snapshot_too_big_failure_onchain_fallback() {
		// the `MockStaking` is designed such that if it has too many targets, it simply fails.
		ExtBuilder::default().build_and_execute(|| {
			Targets::set((0..(TargetIndex::max_value() as AccountId) + 1).collect::<Vec<_>>());

			// Signed phase failed to open.
			roll_to(15);
			assert_eq!(MultiPhase::current_phase(), Phase::Off);

			// Unsigned phase failed to open.
			roll_to(25);
			assert_eq!(MultiPhase::current_phase(), Phase::Off);

			// On-chain backup works though.
			let supports = MultiPhase::elect().unwrap();
			assert!(supports.len() > 0);

			assert_eq!(
				multi_phase_events(),
				vec![Event::ElectionFinalized {
					compute: ElectionCompute::Fallback,
					score: ElectionScore { minimal_stake: 0, sum_stake: 0, sum_stake_squared: 0 }
				}]
			);
		});
	}

	#[test]
	fn snapshot_too_big_failure_no_fallback() {
		// and if the backup mode is nothing, we go into the emergency mode..
		ExtBuilder::default().onchain_fallback(false).build_and_execute(|| {
			crate::mock::Targets::set(
				(0..(TargetIndex::max_value() as AccountId) + 1).collect::<Vec<_>>(),
			);

			// Signed phase failed to open.
			roll_to(15);
			assert_eq!(MultiPhase::current_phase(), Phase::Off);

			// Unsigned phase failed to open.
			roll_to(25);
			assert_eq!(MultiPhase::current_phase(), Phase::Off);

			roll_to(29);
			let err = MultiPhase::elect().unwrap_err();
			assert_eq!(err, ElectionError::Fallback("NoFallback."));
			assert_eq!(MultiPhase::current_phase(), Phase::Emergency);

			assert_eq!(multi_phase_events(), vec![Event::ElectionFailed]);
		});
	}

	#[test]
	fn snapshot_too_big_truncate() {
		// but if there are too many voters, we simply truncate them.
		ExtBuilder::default().build_and_execute(|| {
			// we have 8 voters in total.
			assert_eq!(crate::mock::Voters::get().len(), 8);
			// but we want to take 2.
			crate::mock::MaxElectingVoters::set(2);

			// Signed phase opens just fine.
			roll_to_signed();
			assert_eq!(MultiPhase::current_phase(), Phase::Signed);

			assert_eq!(
				MultiPhase::snapshot_metadata().unwrap(),
				SolutionOrSnapshotSize { voters: 2, targets: 4 }
			);
		})
	}

	#[test]
	fn untrusted_score_verification_is_respected() {
		ExtBuilder::default().build_and_execute(|| {
			roll_to_signed();
			assert_eq!(MultiPhase::current_phase(), Phase::Signed);

			// set the solution balancing to get the desired score.
			crate::mock::Balancing::set(Some(BalancingConfig { iterations: 2, tolerance: 0 }));

			let (solution, _) = MultiPhase::mine_solution().unwrap();
			// Default solution's score.
			assert!(matches!(solution.score, ElectionScore { minimal_stake: 50, .. }));

			<MinimumUntrustedScore<Runtime>>::put(ElectionScore {
				minimal_stake: 49,
				..Default::default()
			});
			assert_ok!(MultiPhase::feasibility_check(solution.clone(), ElectionCompute::Signed));

			<MinimumUntrustedScore<Runtime>>::put(ElectionScore {
				minimal_stake: 51,
				..Default::default()
			});
			assert_noop!(
				MultiPhase::feasibility_check(solution, ElectionCompute::Signed),
				FeasibilityError::UntrustedScoreTooLow,
			);
		})
	}

	#[test]
	fn number_of_voters_allowed_2sec_block() {
		// Just a rough estimate with the substrate weights.
		assert_eq!(MockWeightInfo::get(), MockedWeightInfo::Real);

		let all_voters: u32 = 10_000;
		let all_targets: u32 = 5_000;
		let desired: u32 = 1_000;
		let weight_with = |active| {
			<Runtime as Config>::WeightInfo::submit_unsigned(
				all_voters,
				all_targets,
				active,
				desired,
			)
		};

		let mut active = 1;
		while weight_with(active)
			.all_lte(<Runtime as frame_system::Config>::BlockWeights::get().max_block) ||
			active == all_voters
		{
			active += 1;
		}

		println!("can support {} voters to yield a weight of {}", active, weight_with(active));
	}
}<|MERGE_RESOLUTION|>--- conflicted
+++ resolved
@@ -1842,15 +1842,9 @@
 	use super::*;
 	use crate::{
 		mock::{
-<<<<<<< HEAD
-			multi_phase_events, raw_solution, roll_to, AccountId, ExtBuilder, MockWeightInfo,
-			MockedWeightInfo, MultiPhase, Runtime, RuntimeOrigin, SignedMaxSubmissions, System,
-			TargetIndex, Targets,
-=======
 			multi_phase_events, raw_solution, roll_to, roll_to_signed, roll_to_unsigned, AccountId,
 			ExtBuilder, MockWeightInfo, MockedWeightInfo, MultiPhase, Runtime, RuntimeOrigin,
 			SignedMaxSubmissions, System, TargetIndex, Targets,
->>>>>>> b324e511
 		},
 		Phase,
 	};
