--- conflicted
+++ resolved
@@ -15,11 +15,7 @@
 targets = ["x86_64-unknown-linux-gnu"]
 
 [dependencies]
-<<<<<<< HEAD
-futures = "0.3.19"
-=======
 futures = "0.3.21"
->>>>>>> 6f411cdb
 jsonrpc-client-transports = { version = "18.0.0", features = ["http"] }
 codec = { package = "parity-scale-codec", version = "3.0.0" }
 serde = "1"
@@ -30,8 +26,4 @@
 [dev-dependencies]
 frame-system = { version = "4.0.0-dev", path = "../../../../frame/system" }
 scale-info = "2.0.1"
-<<<<<<< HEAD
-tokio = "1.15"
-=======
-tokio = "1.17.0"
->>>>>>> 6f411cdb
+tokio = "1.17.0"