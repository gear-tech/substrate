--- conflicted
+++ resolved
@@ -26,10 +26,7 @@
 async-recursion = "1.0.4"
 indicatif = "0.17.3"
 spinners = "4.1.0"
-<<<<<<< HEAD
-=======
 tokio-retry = "0.3.0"
->>>>>>> 5e49f6e4
 
 [dev-dependencies]
 frame-support = { version = "4.0.0-dev", path = "../../../frame/support" }
