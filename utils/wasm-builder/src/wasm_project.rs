--- conflicted
+++ resolved
@@ -635,14 +635,12 @@
 	build_cmd.arg("--profile");
 	build_cmd.arg(profile.name());
 
-<<<<<<< HEAD
+	if offline_build() {
+		build_cmd.arg("--offline");
+	}
+
 	build_cmd.arg("--");
 	build_cmd.args(rustflags.trim().split(' '));
-=======
-	if offline_build() {
-		build_cmd.arg("--offline");
-	}
->>>>>>> 4a19d408
 
 	println!("{}", colorize_info_message("Information that should be included in a bug report."));
 	println!("{} {:?}", colorize_info_message("Executing build command:"), build_cmd);
