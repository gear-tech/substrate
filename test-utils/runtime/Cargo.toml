--- conflicted
+++ resolved
@@ -56,11 +56,7 @@
 sc-executor = { version = "0.10.0-dev", path = "../../client/executor" }
 sp-consensus = { version = "0.10.0-dev", path = "../../primitives/consensus/common" }
 substrate-test-runtime-client = { version = "2.0.0", path = "./client" }
-<<<<<<< HEAD
-futures = "0.3.19"
-=======
 futures = "0.3.21"
->>>>>>> 6f411cdb
 
 [build-dependencies]
 substrate-wasm-builder = { version = "5.0.0-dev", path = "../../utils/wasm-builder" }
