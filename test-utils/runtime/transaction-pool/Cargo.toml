--- conflicted
+++ resolved
@@ -19,9 +19,5 @@
 sp-runtime = { version = "6.0.0", path = "../../../primitives/runtime" }
 sc-transaction-pool = { version = "4.0.0-dev", path = "../../../client/transaction-pool" }
 sc-transaction-pool-api = { version = "4.0.0-dev", path = "../../../client/transaction-pool/api" }
-<<<<<<< HEAD
-futures = "0.3.19"
-=======
 futures = "0.3.21"
->>>>>>> 6f411cdb
 thiserror = "1.0"